--- conflicted
+++ resolved
@@ -111,7 +111,7 @@
     // RobotPlugin::cameraFalsePositiveDurationMin and
     // RobotPlugin::cameraFalsePositiveDurationMax.
     EXPECT_LT(count, 70);
-    EXPECT_GE(count, 25);
+    EXPECT_GT(count, 30);
   }
   ++iteration;
 }
@@ -125,10 +125,7 @@
   static int iteration = 0;
   static int consecutives = 0;
   static int total = 0;
-<<<<<<< HEAD
-=======
   // Set to 1 to prevent divide by zero.
->>>>>>> 079360c7
   static int counter = 1;
 
   swarm::ImageData logImg;
