--- conflicted
+++ resolved
@@ -115,16 +115,11 @@
     /// \brief Comms model that we're using.
     private: std::unique_ptr<CommsModel> commsModel;
 
-<<<<<<< HEAD
     /// \brief Incoming messages from other robots used for logging.
     private: msgs::IncomingMsgs logIncomingMsgs;
 
     /// \brief Logger instance.
-    private: Logger *logger = Logger::GetInstance();
-=======
-    /// \brief Logger instance.
     private: Logger *logger = Logger::Instance();
->>>>>>> 73c1a9b8
   };
 }
 #endif