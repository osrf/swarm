--- conflicted
+++ resolved
@@ -499,13 +499,11 @@
     /// \brief Default port.
     protected: static const uint32_t kDefaultPort = 4100;
 
-<<<<<<< HEAD
+    /// \brief Maximum transmission payload size (octets) for each message.
+    protected: static const uint32_t kMtu = 1500;
+
     /// \brief Base of communications port.
     protected: static const uint32_t kBooPort     = 4200;
-=======
-    /// \brief Maximum transmission payload size (octets) for each message.
-    protected: static const uint32_t kMtu = 1500;
->>>>>>> d8e20f39
 
     /// \brief Addresses of all the local neighbors.
     private: std::vector<std::string> neighbors;
