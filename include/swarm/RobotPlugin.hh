/*
 * Copyright (C) 2015 Open Source Robotics Foundation
 *
 * Licensed under the Apache License, Version 2.0 (the "License");
 * you may not use this file except in compliance with the License.
 * You may obtain a copy of the License at
 *
 *     http://www.apache.org/licenses/LICENSE-2.0
 *
 * Unless required by applicable law or agreed to in writing, software
 * distributed under the License is distributed on an "AS IS" BASIS,
 * WITHOUT WARRANTIES OR CONDITIONS OF ANY KIND, either express or implied.
 * See the License for the specific language governing permissions and
 * limitations under the License.
 *
*/

/// \file RobotPlugin.hh
/// \brief Main Swarm API for agent development.

#ifndef __SWARM_ROBOT_PLUGIN_HH__
#define __SWARM_ROBOT_PLUGIN_HH__

#include <functional>
#include <map>
#include <mutex>
#include <string>
#include <vector>
#include <gazebo/transport/TransportTypes.hh>
#include <gazebo/common/Console.hh>
#include <gazebo/common/Events.hh>
#include <gazebo/common/Plugin.hh>
#include <gazebo/common/UpdateInfo.hh>
#include <gazebo/physics/PhysicsTypes.hh>
#include <gazebo/sensors/sensors.hh>
#include <ignition/math/Angle.hh>
#include <ignition/math/Pose3.hh>
#include <ignition/math/Quaternion.hh>
#include <ignition/math/Vector3.hh>
#include <ignition/transport.hh>
#include <sdf/sdf.hh>

#include "msgs/datagram.pb.h"
#include "msgs/neighbor_v.pb.h"

namespace swarm
{
  /// Typedef for object pose data.
  /// \sa ImageData
  typedef std::map<std::string, ignition::math::Pose3d> ObjPose_M;

  /// \brief A class that encapsulates image data.
  class ImageData
  {
    /// \brief Map of detected objects.
    public: ObjPose_M objects;
  };


  /// \brief A Model plugin that is the base class for all agent plugins
  /// in a swarm.
  /// This plugin exposes the following functionality to the derived plugins:
  ///
  /// * Configuration.
  ///     - Load()    This method will allow the agent to read SDF parameters
  ///                 from the model.
  ///
  /// * Communication.
  ///     - Bind()      This method binds an address to a virtual socket, and
  ///                   sends incoming messages to the specified callback.
  ///     - SendTo()    This method allows an agent to send data to other
  ///                   individual agent (unicast), all the agents (broadcast),
  ///                   or a group of agents (multicast).
  ///     - Host()      This method will return the agent's address.
  ///     - Neighbors() This method returns the addresses of other vehicles that
  ///                   are inside the communication range of this robot.
  ///
  ///  * Motion.
  ///     - Type()               This method returns the type of vehicle where
  ///                            this controller is running.
  ///     - SetLinearVelocity()  New linear velocity applied to the robot.
  ///     - SetAngularVelocity() New angular velocity applied to the robot.
  ///
  ///  * Sensors.
  ///     - Pose() Get the robot's current pose from its GPS sensor.
  ///     - SearchArea() Get the search area, in GPS coordinates.
  ///     - Image() Get the list of detected objects, and other related
  ///       information, from the camera sensor.
  ///     - CameraToWorld() Convert a pose in a robot's camera frame
  ///       into the world frame.
  ///     - Imu() Get the robot's linear and angular velocities and position
  ///       relative to a reference position (starting pose).
  ///     - Bearing() Get the angle between the true North and the robot.
  ///
  ///  * Battery
  ///     Each vehicle begins with a starting battery capacity. This
  ///     capacity lowers as time progresses. A vehicle may recharge its
  ///     battery by stopping (zero velocity) within 100 meters of the
  ///     base of operations (BOO). A battery recharges four times faster
  ///     than it discharges.
  ///
  ///     - BatteryStartCapacity() Starting battery capacity (mAh).
  ///     - BatteryCapacity() Current battery capacity (mAh).
  ///     - BatteryConsumption() Battery consumption (mA).
  ///     - BatteryConsumptionFactor() Factor applied to battery consumption
  ///                                  to account for additional loss.
  ///     - ExpectedBatteryLife() Battery life in seconds, based on the
  ///                             current capacity and consumption.
  ///
  ///  * Introspection.
  ///     - BooPose() Get the latitude and longitude of the BOO.
  ///     - Type() Get the vehicle type.
  ///     - Name() Get the name of the vehicle.
  ///     - SearchArea() Get the GPS coordinates of the search area.
  class IGNITION_VISIBLE RobotPlugin : public gazebo::ModelPlugin
  {
    /// \brief The type of vehicle.
    public: enum VehicleType
            {
              /// \brief A ground vehicle.
              GROUND = 0,

              /// \brief A rotorcraft aerial vehicle.
              ROTOR = 1,

              /// \brief A fixed wing aerial vehicle.
              FIXED_WING = 2
            };

    /// \brief Class constructor.
    public: RobotPlugin();

    /// \brief Class destructor.
    public: virtual ~RobotPlugin();

    /// \brief This method is called after the world has been loaded and gives
    /// child plugins access to the SDF model file.
    ///
    /// \param[in] _sdf Pointer to the SDF element of the model.
    protected: virtual void Load(sdf::ElementPtr _sdf);

    /// \brief Update the plugin. This function is called once every
    /// iteration.
    ///
    /// \param[in] _info Update information provided by the server.
    protected: virtual void Update(const gazebo::common::UpdateInfo &_info);

    /// \brief This method can bind a local address and a port to a
    /// virtual socket. This is a required step if your agent needs to
    /// receive messages.
    /// \param[in] _address Local address or "kMulticast". If you specify your
    /// local address, you will receive all the messages sent where the
    /// destination is <YOUR_LOCAL_ADDRESS, port> or <"kBroadcast", port>. On
    /// the other hand, if you specify "kMulticast" as the _address parameter,
    /// you will be subscribed to the multicast group <"kMulticast, port>".
    /// You will receive all the messages sent from any node to this multicast
    /// group.
    ///
    /// \param[in] _cb Callback function to be executed when a new message is
    /// received associated to the specified <_address, port>.
    /// In the callback, "_srcAddress" contains the address of the sender of
    /// the message. "_dstAddress" contains the destination address. "_dstPort"
    /// contains the destination port. "_data" contains the payload.
    /// \param[in] _obj Instance containing the member function callback.
    /// \param[in] _port Port used to receive messages.
    /// \return True when success or false otherwise.
    ///
    /// * Example usage (bind on the local address and default port):
    ///    this->Bind(&MyClass::OnDataReceived, this, this->Host());
    /// * Example usage (Bind on the multicast group and custom port.):
    ///    this->Bind(&MyClass::OnDataReceived, this, this->kMulticast, 5123);
    protected: template<typename C>
    bool Bind(void(C::*_cb)(const std::string &_srcAddress,
                            const std::string &_dstAddress,
                            const uint32_t _dstPort,
                            const std::string &_data),
              C *_obj,
              const std::string &_address,
              const int _port = kDefaultPort)
    {
      // Sanity check: Make sure that you use your local address or multicast.
      if ((_address != this->kMulticast) && (_address != this->Host()))
      {
        gzerr << "[" << this->Host() << "] Bind() error: Address ["
              << _address << "] is not your local address" << std::endl;
        return false;
      }

      // Mapping the "unicast socket" to a topic name.
      const std::string unicastTopic =
        "/swarm/" + _address + "/" + std::to_string(_port);

      if (!this->node.Subscribe(unicastTopic,
          &RobotPlugin::OnMsgReceived, this))
      {
        gzerr << "RobotPlugin::Bind() error: Subscribe() returned an "
              << "error while subscribing the unicast/multicast address"
              << std::endl;
        return false;
      }

      // Register the user callback using the topic name as the key.
      this->callbacks[unicastTopic] = std::bind(_cb, _obj,
          std::placeholders::_1, std::placeholders::_2, std::placeholders::_3,
          std::placeholders::_4);

      // Only enable broadcast if the address is a regular unicast address.
      if (_address != this->kMulticast)
      {
        const std::string bcastTopic =
          "/swarm/broadcast/" + std::to_string(_port);

        if (!this->node.Subscribe(bcastTopic,
            &RobotPlugin::OnMsgReceived, this))
        {
          gzerr << "RobotPlugin::Bind() error: Subscribe() returned an "
                << "error while subscribing the broadcast address"
                << std::endl;
          return false;
        }

        // Register the user callback using the broadcast topic as the key.
        this->callbacks[bcastTopic] = std::bind(_cb, _obj,
            std::placeholders::_1, std::placeholders::_2, std::placeholders::_3,
            std::placeholders::_4);
      }

      return true;
    }

    /// \brief Send some data to other/s member/s of the swarm.
    /// \param[in] _dstAddress Destination address. Note that the destination
    /// address might be a unicast address, "kBroadcast" or "kMulticast".
    /// In the case of broadcast and multicast communications your node
    /// will receive your own message if you're bind to your local or the
    /// multicast address.
    ///
    /// \param[in] _port Destination port.
    /// \param[in] _data Payload.
    /// \return True when success or false if the underlying library used for
    /// sending messages notifies an error (meaning that the message was not
    /// sent).
    protected: bool SendTo(const std::string &_data,
                           const std::string &_dstAddress,
                           const uint32_t _port = kDefaultPort);

    /// \brief Get your local address. This address should be specified as a
    /// SDF model parameter.
    ///
    /// \return The local address.
    protected: std::string Host() const;

    /// \brief Get the list of local neighbors.
    ///
    /// \return A vector of addresses from your local neighbors.
    protected: std::vector<std::string> Neighbors() const;

    /// \brief Get the type of vehicle. The type of vehicle is set in the
    /// SDF world file using the <type> XML element.
    /// \return The enum value that specifies what type of vehicles this
    /// plugin controls.
    protected: VehicleType Type() const;

    /// \brief Get the name of this robot.
    ///
    /// \return The name given to this robot in the SDF file.
    protected: std::string Name() const;

    /// \brief Set the robot's linear velocity.
    ///
    /// The velocity is applied in the robot's local coordinate frame, where
    ///
    /// * x = forward/back,
    /// * y = left/right,
    /// * z = up/down.
    ///
    /// This velocity will be constrained by the type of robot. For example,
    /// a ground vehicle will ignore the y & z components of the _velocity
    /// vector, but a rotorcraft will use all three.
    ///
    /// \param[in] _velocity The velocity vector in the robot's local
    /// coordinate frame (m/s).
    /// \return True if the command was successful. False if the linear
    /// velocity could not be set, such as due to low battery.
    protected: bool SetLinearVelocity(
                   const ignition::math::Vector3d &_velocity);

    /// \brief Set the robot's linear velocity.
    ///
    /// The velocity is applied in the robot's local coordinate frame, where
    ///
    /// * x = forward/back,
    /// * y = left/right,
    /// * z = up/down.
    ///
    /// This velocity will be constrained by the type of robot. For example,
    /// a ground vehicle will ignore the y & z components of the _velocity
    /// vector, but a rotorcraft will use all three.
    ///
    /// \param[in] _x X velocity in the robot's local coordinate frame (m/s).
    /// \param[in] _y Y velocity in the robot's local coordinate frame (m/s).
    /// \param[in] _z Z velocity in the robot's local coordinate frame (m/s).
    /// \return True if the command was successful. False if the linear
    /// velocity could not be set, such as due to low battery.
    protected: bool SetLinearVelocity(const double _x,
                   const double _y, const double _z);

    /// \brief Set the robot's angular velocity, using Euler angles.
    ///
    /// The velocity is applied in the robot's local coordinate frame, where
    ///
    /// * x = rotate about x-axis (roll),
    /// * y = rotate about y-axis (pitch),
    /// * z = rotate about z-axis (yaw).
    ///
    /// This velocity will be constrained by the type of robot. For example,
    /// a ground vehicle will ignore the x and y components of the _velocity
    /// vector, but a quadcopter will use all three.
    ///
    /// \param[in] _velocity Velocity about the robot's local XYZ axes
    /// (radian/s).
    /// \return True if the command was successful. False if the angular
    /// velocity could not be set, such as due to low battery.
    protected: bool SetAngularVelocity(
                   const ignition::math::Vector3d &_velocity);

    /// \brief Set the robot's angular velocity, using Euler angles.
    ///
    /// The velocity is applied in the robot's local coordinate frame, where
    ///
    /// * x = rotate about x-axis (roll),
    /// * y = rotate about y-axis (pitch),
    /// * z = rotate about z-axis (yaw).
    ///
    /// This velocity will be constrained by the type of robot. For example,
    /// a ground vehicle will ignore the x and y components of the _velocity
    /// vector, but a quadcopter will use all three.
    ///
    /// \param[in] _x Velocity about the robot's local X axis (radian/s).
    /// \param[in] _y Velocity about the robot's local Y axis (radian/s).
    /// \param[in] _z Velocity about the robot's local Z axis (radian/s).
    /// \return True if the command was successful. False if the angular
    /// velocity could not be set, such as due to low battery.
    protected: bool SetAngularVelocity(const double _x, const double _y,
                   const double _z);

    /// \brief Get the robot's IMU information.
    ///
    /// The linear velocity is set in the robot's local coordinate frame, where
    ///
    /// * x = forward/back velocity,
    /// * y = left/right velociy,
    /// * z = up/down velocity.
    ///
    /// The angular velocity is set in the robot's local coordinate frame, where
    ///
    /// * x = Velocity about x-axis (roll),
    /// * y = Velocity about y-axis (pitch),
    /// * z = Velocity about z-axis (yaw).
    ///
    /// The orientation is set relative to the reference pose with a range from
    /// PI to -PI. The reference pose was initialized when the robot was spawned
    ///
    /// * x = Offset with respect the reference pos about x-axis (roll),
    /// * y = Offset with respect the reference pos about y-axis (pitch),
    /// * z = Offset with respect the reference pos about z-axis (yaw).
    ///
    /// \param[out] _linVel Linear velocity in the robot's local coordinate
    /// frame (m/s).
    /// \param[out] _angVel Angular velocity in the robot's local coordinate
    /// frame (m/s).
    /// \param[out] _orient Offset with respect the reference pos.
    protected: bool Imu(ignition::math::Vector3d &_linVel,
                        ignition::math::Vector3d &_angVel,
                        ignition::math::Quaterniond &_orient) const;

    /// \brief Angle between the true North and the robot. If the vehicle is
    /// facing North the bearing is 0. The bearing increments clockwise up to
    /// 2*PI radians.
    /// For example, a vehicle facing East would have a bearing of PI/2 radians.
    /// Note that in Gazebo the North is aligned with the +Y axis.
    ///
    /// \param[out] _bearing Bearing between the true North and the robot.
    /// \return True if the call was successful.
    protected: bool Bearing(ignition::math::Angle &_bearing) const;

    /// \brief Get the robot's current pose from its GPS sensor.
    ///
    /// \param[out] _latitude Robot latitude will be written here.
    /// \param[out] _longitude Robot longitude will be written here.
    /// \param[out] _altitude Robot altitude will be written here.
    /// \return True if the call was successful.
    protected: bool Pose(double &_latitude,
                         double &_longitude,
                         double &_altitude) const;

    /// \brief Get the base of operation's (BOO) position information. The
    /// BOO is always located on the ground.
    ///
    /// \param[out] _latitude BOO latitude
    /// \param[out] _longitude BOO longitude
    /// \return True if the function was successful. False may be returned
    /// if there is no BOO present.
    protected: bool BooPose(double &_latitude, double &_longitude) const;

    /// \brief Get the set of objects detected by the camera.
    ///
    /// \param[out] _img Image object that will hold the output from the
    /// camera. Note that each object's pose is in the robot's camera frame.
    /// Use CameraToWorld() for making a conversion to world coordinates.
    /// \return True if the call was successful.
    /// \sa CameraToWorld
    protected: bool Image(ImageData &_img) const;

    /// \brief Get the search area, in GPS coordinates.
    ///
    /// \param[out] _minLatitude Minimum latitude will be written here.
    /// \param[out] _maxLatitude Maximum latitude will be written here.
    /// \param[out] _minLongitude Minimum longitude will be written here.
    /// \param[out] _maxLongitude Maximum longitude will be written here.
    protected: void SearchArea(double &_minLatitude,
                               double &_maxLatitude,
                               double &_minLongitude,
                               double &_maxLongitude);

    /// \brief Get starting battery capacity (mAh).
    /// \return The battery's start capacity in mAh.
    protected: double BatteryStartCapacity() const;

    /// \brief Get the current battery capacity (mAh).
    /// \return The battery capacity in mAh.
    protected: double BatteryCapacity() const;

    /// \brief Get the vehicle's battery consumption (mA).
    /// \return The battery consumption in mA.
    protected: double BatteryConsumption() const;

    /// \brief Get the vehicle's battery consumption factor (unitless).
    /// \return Get the factor applied to battery consumption. This value
    /// will be between 0 and 1, where a value < 1 accounts for additional
    /// current  draw.
    protected: double BatteryConsumptionFactor() const;

    /// \brief Get the expected battery life in seconds.
    /// \return Battery life in seconds, based on the current capacity and
    /// consumption.
    protected: double ExpectedBatteryLife() const;

    /// \brief Convert a pose in a robot's camera frame into the world frame.
    /// \param[in] _poseinCamera The pose in the camera frame
    /// \return The pose in the world frame.
    protected: ignition::math::Pose3d CameraToWorld(
      const ignition::math::Pose3d &_poseinCamera) const;

    /// \brief Update the plugin.
    ///
    /// \param[in] _info Update information provided by the server.
    private: virtual void Loop(const gazebo::common::UpdateInfo &_info);

    // Documentation Inherited.
    private: virtual void Load(gazebo::physics::ModelPtr _model,
                               sdf::ElementPtr _sdf);

    /// \brief Callback executed each time that a new message is received.
    /// The messages are originally sent from an agent, and received by the
    /// broker. The broker will process and forward the message, that will be
    /// received here. Inside this method we will execute the appropritate
    /// user's callback.
    ///
    /// \param[in] _topic Topic name associated to the new message received.
    /// \param[in] _msg New message received.
    private: void OnMsgReceived(const std::string &_topic,
                                const msgs::Datagram &_msg);

    /// \brief Callback executed each time that a neighbor update is received.
    /// The messages are coming from the broker. The broker decides which are
    /// the robots inside the communication range of each other vehicle and
    /// notifies these updates.
    ///
    /// \param[in] _topic Topic name associated to the new message received.
    /// \param[in] _msg New message received containing the list of neighbors.
    private: void OnNeighborsReceived(const std::string &_topic,
                                      const msgs::Neighbor_V &_msg);

    /// \brief Adjust the pose of the vehicle to stay within the terrain
    /// boundaries.
    private: void AdjustPose();

    /// \brief Get terrain information at the specified location.
    /// \param[in] _pos Reference position.
    /// \param[out] _terrainPos The 3d point on the terrain.
    /// \param[out] _norm Normal to the terrain.
    private: void TerrainLookup(const ignition::math::Vector3d &_pos,
                                ignition::math::Vector3d &_terrainPos,
                                ignition::math::Vector3d &_norm) const;

    /// \brief Update and store sensor information.
    private: void UpdateSensors();

    /// \brief Update the battery capacity.
    private: void UpdateBattery();

    /// \def Callback_t
    /// \brief The callback specified by the user when new data is available.
    /// This callback contains two parameters: the source address of the agent
    /// sending the message and the payload of the message.
    using Callback_t =
    std::function<void(const std::string &_srcAddress,
                       const std::string &_dstAddress,
                       const uint32_t _dstPort,
                       const std::string &_data)>;

    /// \brief Address used to send a message to all the members of the swarm
    /// listening on a specific port.
    protected: const std::string kBroadcast = "broadcast";

    /// \brief Address used to bind to a multicast group. Note that we do not
    /// support multiple multicast groups, only one.
    protected: const std::string kMulticast = "multicast";

    /// \brief Address used by the base of operations.
    protected: const std::string kBoo       = "boo";

    /// \brief Default port.
    protected: static const uint32_t kDefaultPort = 4100;

    /// \brief Base of communications port.
    protected: static const uint32_t kBooPort     = 4200;

    /// \brief Maximum transmission payload size (octets) for each message.
    protected: static const uint32_t kMtu = 1500;

    /// \brief Addresses of all the local neighbors.
    private: std::vector<std::string> neighbors;

    /// \brief List of comms probabilities (parallel to neighbors).
    private: std::vector<double> neighborProbabilities;

    /// \brief The transport node.
    private: ignition::transport::Node node;

    // The gazebo transport node. Used for debugging, see source.
    // private: gazebo::transport::NodePtr gzNode;

    // Used to publish markers, Used for debugging, see source.
    // private: gazebo::transport::PublisherPtr markerPub;

    /// \brief User callbacks. The key is the topic name
    /// (e.g.: "/swarm/192.168.2.1/4000") and the value is the user callback.
    private: std::map<std::string, Callback_t> callbacks;

    /// \brief Pointer to the model;
    private: gazebo::physics::ModelPtr model;

    /// \brief Local address.
    private: std::string address;

    /// \brief Pointer to the update event connection.
    private: gazebo::event::ConnectionPtr updateConnection;

    /// \brief Type of vehicle.
    private: VehicleType type;

    /// \brief Pointer to GPS sensor
    private: gazebo::sensors::GpsSensorPtr gps;

    /// \brief Pointer to IMU sensor
    private: gazebo::sensors::ImuSensorPtr imu;

    /// \brief Pointer to LogicalCamera sensor
    private: gazebo::sensors::LogicalCameraSensorPtr camera;

    /// \brief Min/max lat/long of search area.
    private: double searchMinLatitude, searchMaxLatitude,
                    searchMinLongitude, searchMaxLongitude;

    /// \brief Mutex to protect shared member variables.
    private: mutable std::mutex mutex;

    /// \brief Pointer to the terrain
    private: gazebo::physics::HeightmapShapePtr terrain;

    /// \brief This is the scaling from world coordinates to heightmap
    /// coordinates.
    private: ignition::math::Vector2d terrainScaling;

    /// \brief Size of the terrain
    private: ignition::math::Vector3d terrainSize;

    /// \brief Half the height of the model.
    private: double modelHeight2;

    /// \brief Linear velocity in the robot's local coordinate frame (m/s).
    private: ignition::math::Vector3d linearVelocity;

    /// \brief Linear velocity in the robot's local coordinate frame (m/s).
    /// This version has no noise.
    private: ignition::math::Vector3d linearVelocityNoNoise;

    /// \brief Angular velocity in the robot's local coordinate frame (m/s).
    private: ignition::math::Vector3d angularVelocity;

    /// \brief Angular velocity in the robot's local coordinate frame (m/s).
    /// This version has no noise.
    private: ignition::math::Vector3d angularVelocityNoNoise;

    /// \brief Offset with respect the reference pos.
    private: ignition::math::Quaterniond orientation;

    /// \brief Bearing between the true North and the robot.
    private: ignition::math::Angle bearing;

    /// \brief The capacity at start. This is used to handle reset.
    private: double startCapacity;

    /// \brief Milli-Amp-Hour battery capacity
    private: double capacity;

    /// \brief Milli-Amp vehicle consumption
    private: double consumption;

    /// \brief A vehicle must be less than this distance to recharge its
    ///        battery from the BOO.
    private: double booRechargeDistance = 100.0;

    /// \brief Unitless factor applied to the battery consumption. This can
    /// be use to account to extra current draw.
    private: double consumptionFactor;

    /// \brief Pointer to the world.
    private: gazebo::physics::WorldPtr world;

<<<<<<< HEAD
    /// \brief Pointer to the BOO.
    private: gazebo::physics::ModelPtr boo;
=======
    /// \brief Max linear velocity for ground vehicles (m/s).
    /// Equivalent to 25 mph
    private: const double groundMaxLinearVel = 11.176;

    /// \brief Max linear velocity for rotor vehicles (m/s).
    /// Equivalent to 45 mph.
    private: const double rotorMaxLinearVel = 20.117;

    /// \brief Max linear velocity for fixed wing vehicles (m/s).
    /// Equivalent to 90 mph.
    private: double fixedMaxLinearVel = 40.234;

    /// \brief Max angular velocity for ground vehicles (radian/s).
    /// Equivalent to 60 degrees/second.
    private: const double groundMaxAngularVel = 1.05;

    /// \brief Max linear velocity for rotor vehicles (radian/s).
    /// Equivalent to 120 degrees/second.
    private: const double rotorMaxAngularVel = 2.1;

    /// \brief Max angular velocity for fixed wing vehicles (radian/s).
    /// Equivalent to (180 degrees/second).
    /// This is applied to the vehicle's pitch rate.
    /// Yaw and roll are computed based on the clamped linear velocity.
    private: double fixedMaxAngularVel = 3.14;
>>>>>>> 9406c157

    /// \brief BooPlugin needs access to some of the private member variables.
    friend class BooPlugin;
  };
}
#endif<|MERGE_RESOLUTION|>--- conflicted
+++ resolved
@@ -630,10 +630,9 @@
     /// \brief Pointer to the world.
     private: gazebo::physics::WorldPtr world;
 
-<<<<<<< HEAD
     /// \brief Pointer to the BOO.
     private: gazebo::physics::ModelPtr boo;
-=======
+
     /// \brief Max linear velocity for ground vehicles (m/s).
     /// Equivalent to 25 mph
     private: const double groundMaxLinearVel = 11.176;
@@ -659,7 +658,6 @@
     /// This is applied to the vehicle's pitch rate.
     /// Yaw and roll are computed based on the clamped linear velocity.
     private: double fixedMaxAngularVel = 3.14;
->>>>>>> 9406c157
 
     /// \brief BooPlugin needs access to some of the private member variables.
     friend class BooPlugin;
