--- conflicted
+++ resolved
@@ -99,11 +99,8 @@
   ///     - SetCameraOrientation() Set the pan(yaw)/tilt(pitch) of
   ///       the camera.
   ///     - CameraOrientation() Get the pan(yaw)/tilt(pitch) of the camera.
-<<<<<<< HEAD
+  ///     - Terrain() Get the terrain type at this vehicle's location.
   ///     - LostPersonDir() Get the direction from the BOO to the lost person.
-=======
-  ///     - Terrain() Get the terrain type at this vehicle's location.
->>>>>>> 101c6ec0
   ///
   ///  * Battery
   ///     Each vehicle begins with a starting battery capacity. This
@@ -525,7 +522,16 @@
     /// \sa Launch
     protected: bool IsDocked() const;
 
-<<<<<<< HEAD
+    /// \brief Get the terrain type at this vehicle's location.
+    /// \return Type of terrain at this vehicle's location.
+    protected: TerrainType Terrain() const;
+
+    /// \brief Helper function to get a terrain type at a position in
+    /// Gazebo's world coordinate frame.
+    /// \param[in] _pos Position to query.
+    /// \return Type of terrain at the location.
+    private: TerrainType TerrainAtPos(const ignition::math::Vector3d &_pos);
+
     /// \brief Get the direction from the BOO to the lost person at the
     /// start of simulation. Each component (x, y) of the result is
     /// rounded to fall on one of: -1.0, -0.5, 0, 0.5, 1.0.
@@ -535,17 +541,6 @@
     /// the simulation environment has no BOO or lost_person, a value of
     /// 0,0 is returned.
     protected: ignition::math::Vector2d LostPersonDir() const;
-=======
-    /// \brief Get the terrain type at this vehicle's location.
-    /// \return Type of terrain at this vehicle's location.
-    protected: TerrainType Terrain() const;
-
-    /// \brief Helper function to get a terrain type at a position in
-    /// Gazebo's world coordinate frame.
-    /// \param[in] _pos Position to query.
-    /// \return Type of terrain at the location.
-    private: TerrainType TerrainAtPos(const ignition::math::Vector3d &_pos);
->>>>>>> 101c6ec0
 
     /// \brief Update the plugin.
     ///
@@ -810,14 +805,12 @@
     /// \brief The ground vehicle that the rotorcraft is docked to.
     private: gazebo::physics::ModelPtr rotorDockVehicle;
 
-<<<<<<< HEAD
+    /// \brief Current terrain type for this vehicle.
+    private: TerrainType terrainType = PLAIN;
+
     /// \brief Initial vector from boo to lost person. This acts as
     /// prior knowledge about where the lost person starts.
     private: ignition::math::Vector2d lostPersonInitDir;
-=======
-    /// \brief Current terrain type for this vehicle.
-    private: TerrainType terrainType = PLAIN;
->>>>>>> 101c6ec0
 
     /// \brief The vehicle which a rotor is initially docked to.
     private: gazebo::physics::ModelPtr rotorStartingDockVehicle;
