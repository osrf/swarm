/*
 * Copyright (C) 2015 Open Source Robotics Foundation
 *
 * Licensed under the Apache License, Version 2.0 (the "License");
 * you may not use this file except in compliance with the License.
 * You may obtain a copy of the License at
 *
 *     http://www.apache.org/licenses/LICENSE-2.0
 *
 * Unless required by applicable law or agreed to in writing, software
 * distributed under the License is distributed on an "AS IS" BASIS,
 * WITHOUT WARRANTIES OR CONDITIONS OF ANY KIND, either express or implied.
 * See the License for the specific language governing permissions and
 * limitations under the License.
 *
*/

/// \file RobotPlugin.hh
/// \brief Main Swarm API for agent development.

#ifndef __SWARM_ROBOT_PLUGIN_HH__
#define __SWARM_ROBOT_PLUGIN_HH__

#include <functional>
#include <map>
#include <mutex>
#include <string>
#include <vector>
#include <gazebo/transport/TransportTypes.hh>
#include <gazebo/common/Console.hh>
#include <gazebo/common/Events.hh>
#include <gazebo/common/Plugin.hh>
#include <gazebo/common/UpdateInfo.hh>
#include <gazebo/physics/PhysicsTypes.hh>
#include <gazebo/sensors/sensors.hh>
#include <ignition/math/Angle.hh>
#include <ignition/math/Pose3.hh>
#include <ignition/math/Quaternion.hh>
#include <ignition/math/Vector3.hh>
#include <ignition/transport.hh>
#include <sdf/sdf.hh>

#include "msgs/datagram.pb.h"
#include "msgs/log_entry.pb.h"
#include "msgs/neighbor_v.pb.h"
#include "swarm/Logger.hh"

namespace swarm
{
  /// Typedef for object pose data.
  /// \sa ImageData
  typedef std::map<std::string, ignition::math::Pose3d> ObjPose_M;

  /// \brief A class that encapsulates image data.
  class ImageData
  {
    /// \brief Map of detected objects.
    public: ObjPose_M objects;
  };

  /// \brief A Model plugin that is the base class for all agent plugins
  /// in a swarm.
  /// This plugin exposes the following functionality to the derived plugins:
  ///
  /// * Configuration.
  ///     - Load()    This method will allow the agent to read SDF parameters
  ///                 from the model.
  ///
  /// * Communication.
  ///     - Bind()      This method binds an address to a virtual socket, and
  ///                   sends incoming messages to the specified callback.
  ///     - SendTo()    This method allows an agent to send data to other
  ///                   individual agent (unicast), all the agents (broadcast),
  ///                   or a group of agents (multicast).
  ///     - Host()      This method will return the agent's address.
  ///     - Neighbors() This method returns the addresses of other vehicles that
  ///                   are inside the communication range of this robot.
  ///
  ///  * Motion.
  ///     - Type()               This method returns the type of vehicle where
  ///                            this controller is running.
  ///     - SetLinearVelocity()  New linear velocity applied to the robot.
  ///     - SetAngularVelocity() New angular velocity applied to the robot.
  ///
  ///  * Sensors.
  ///     - Pose() Get the robot's current pose from its GPS sensor.
  ///     - SearchArea() Get the search area, in GPS coordinates.
  ///     - Image() Get the list of detected objects, and other related
  ///       information, from the camera sensor.
  ///     - CameraToWorld() Convert a pose in a robot's camera frame
  ///       into the world frame.
  ///     - Imu() Get the robot's linear and angular velocities and position
  ///       relative to a reference position (starting pose).
  ///     - Bearing() Get the angle between the true North and the robot.
  ///
  ///  * Battery
  ///     Each vehicle begins with a starting battery capacity. This
  ///     capacity lowers as time progresses. A vehicle may recharge its
  ///     battery by stopping (zero velocity) within 100 meters of the
  ///     base of operations (BOO). A battery recharges four times faster
  ///     than it discharges.
  ///
  ///     - BatteryStartCapacity() Starting battery capacity (mAh).
  ///     - BatteryCapacity() Current battery capacity (mAh).
  ///     - BatteryConsumption() Battery consumption (mA).
  ///     - BatteryConsumptionFactor() Factor applied to battery consumption
  ///                                  to account for additional loss.
  ///     - ExpectedBatteryLife() Battery life in seconds, based on the
  ///                             current capacity and consumption.
  ///
  ///  * Introspection.
  ///     - BooPose() Get the latitude and longitude of the BOO.
  ///     - Type() Get the vehicle type.
  ///     - Name() Get the name of the vehicle.
  ///     - SearchArea() Get the GPS coordinates of the search area.
  class IGNITION_VISIBLE RobotPlugin
    : public gazebo::ModelPlugin, public swarm::Loggable
  {
    /// \brief The type of vehicle.
    public: enum VehicleType
            {
              /// \brief A ground vehicle.
              GROUND = 0,

              /// \brief A rotorcraft aerial vehicle.
              ROTOR = 1,

              /// \brief A fixed wing aerial vehicle.
              FIXED_WING = 2
            };

    /// \brief Class constructor.
    public: RobotPlugin();

    /// \brief Class destructor.
    public: virtual ~RobotPlugin();

    /// \brief This method is called after the world has been loaded and gives
    /// child plugins access to the SDF model file.
    ///
    /// \param[in] _sdf Pointer to the SDF element of the model.
    protected: virtual void Load(sdf::ElementPtr _sdf);

    /// \brief Update the plugin. This function is called once every
    /// iteration.
    ///
    /// \param[in] _info Update information provided by the server.
    protected: virtual void Update(const gazebo::common::UpdateInfo &_info);

    /// \brief This method can bind a local address and a port to a
    /// virtual socket. This is a required step if your agent needs to
    /// receive messages.
    /// \param[in] _address Local address or "kMulticast". If you specify your
    /// local address, you will receive all the messages sent where the
    /// destination is <YOUR_LOCAL_ADDRESS, port> or <"kBroadcast", port>. On
    /// the other hand, if you specify "kMulticast" as the _address parameter,
    /// you will be subscribed to the multicast group <"kMulticast, port>".
    /// You will receive all the messages sent from any node to this multicast
    /// group.
    ///
    /// \param[in] _cb Callback function to be executed when a new message is
    /// received associated to the specified <_address, port>.
    /// In the callback, "_srcAddress" contains the address of the sender of
    /// the message. "_dstAddress" contains the destination address. "_dstPort"
    /// contains the destination port. "_data" contains the payload.
    /// \param[in] _obj Instance containing the member function callback.
    /// \param[in] _port Port used to receive messages.
    /// \return True when success or false otherwise.
    ///
    /// * Example usage (bind on the local address and default port):
    ///    this->Bind(&MyClass::OnDataReceived, this, this->Host());
    /// * Example usage (Bind on the multicast group and custom port.):
    ///    this->Bind(&MyClass::OnDataReceived, this, this->kMulticast, 5123);
    protected: template<typename C>
    bool Bind(void(C::*_cb)(const std::string &_srcAddress,
                            const std::string &_dstAddress,
                            const uint32_t _dstPort,
                            const std::string &_data),
              C *_obj,
              const std::string &_address,
              const int _port = kDefaultPort)
    {
      // Sanity check: Make sure that you use your local address or multicast.
      if ((_address != this->kMulticast) && (_address != this->Host()))
      {
        gzerr << "[" << this->Host() << "] Bind() error: Address ["
              << _address << "] is not your local address" << std::endl;
        return false;
      }

      // Mapping the "unicast socket" to a topic name.
      const std::string unicastTopic =
        "/swarm/" + _address + "/" + std::to_string(_port);

      if (!this->node.Subscribe(unicastTopic,
          &RobotPlugin::OnMsgReceived, this))
      {
        gzerr << "RobotPlugin::Bind() error: Subscribe() returned an "
              << "error while subscribing the unicast/multicast address"
              << std::endl;
        return false;
      }

      // Register the user callback using the topic name as the key.
      this->callbacks[unicastTopic] = std::bind(_cb, _obj,
          std::placeholders::_1, std::placeholders::_2, std::placeholders::_3,
          std::placeholders::_4);

      // Only enable broadcast if the address is a regular unicast address.
      if (_address != this->kMulticast)
      {
        const std::string bcastTopic =
          "/swarm/broadcast/" + std::to_string(_port);

        if (!this->node.Subscribe(bcastTopic,
            &RobotPlugin::OnMsgReceived, this))
        {
          gzerr << "RobotPlugin::Bind() error: Subscribe() returned an "
                << "error while subscribing the broadcast address"
                << std::endl;
          return false;
        }

        // Register the user callback using the broadcast topic as the key.
        this->callbacks[bcastTopic] = std::bind(_cb, _obj,
            std::placeholders::_1, std::placeholders::_2, std::placeholders::_3,
            std::placeholders::_4);
      }

      return true;
    }

    /// \brief Send some data to other/s member/s of the swarm.
    /// \param[in] _dstAddress Destination address. Note that the destination
    /// address might be a unicast address, "kBroadcast" or "kMulticast".
    /// In the case of broadcast and multicast communications your node
    /// will receive your own message if you're bind to your local or the
    /// multicast address.
    ///
    /// \param[in] _port Destination port.
    /// \param[in] _data Payload.
    /// \return True when success or false if the underlying library used for
    /// sending messages notifies an error (meaning that the message was not
    /// sent).
    protected: bool SendTo(const std::string &_data,
                           const std::string &_dstAddress,
                           const uint32_t _port = kDefaultPort);

    /// \brief Get your local address. This address should be specified as a
    /// SDF model parameter.
    ///
    /// \return The local address.
    protected: std::string Host() const;

    /// \brief Get the list of local neighbors.
    ///
    /// \return A vector of addresses from your local neighbors.
    protected: std::vector<std::string> Neighbors() const;

    /// \brief Get the type of vehicle. The type of vehicle is set in the
    /// SDF world file using the <type> XML element.
    /// \return The enum value that specifies what type of vehicles this
    /// plugin controls.
    protected: VehicleType Type() const;

    /// \brief Get the name of this robot.
    ///
    /// \return The name given to this robot in the SDF file.
    protected: std::string Name() const;

    /// \brief Set the robot's target linear velocity.
    ///
    /// The velocity is applied in the robot's local coordinate frame, where
    ///
    /// * x = forward/back,
    /// * y = left/right,
    /// * z = up/down.
    ///
    /// This velocity will be constrained by the type of robot. For example,
    /// a ground vehicle will ignore the y & z components of the _velocity
    /// vector, but a rotorcraft will use all three.
    ///
    /// \param[in] _velocity The velocity vector in the robot's local
    /// coordinate frame (m/s).
    /// \return True if the command was successful. False if the linear
    /// velocity could not be set, such as due to low battery.
    protected: bool SetLinearVelocity(
                   const ignition::math::Vector3d &_velocity);

    /// \brief Set the robot's target linear velocity.
    ///
    /// The velocity is applied in the robot's local coordinate frame, where
    ///
    /// * x = forward/back,
    /// * y = left/right,
    /// * z = up/down.
    ///
    /// This velocity will be constrained by the type of robot. For example,
    /// a ground vehicle will ignore the y & z components of the _velocity
    /// vector, but a rotorcraft will use all three.
    ///
    /// \param[in] _x X velocity in the robot's local coordinate frame (m/s).
    /// \param[in] _y Y velocity in the robot's local coordinate frame (m/s).
    /// \param[in] _z Z velocity in the robot's local coordinate frame (m/s).
    /// \return True if the command was successful. False if the linear
    /// velocity could not be set, such as due to low battery.
    protected: bool SetLinearVelocity(const double _x,
                   const double _y, const double _z);

    /// \brief Set the robot's target angular velocity, using Euler angles.
    ///
    /// The velocity is applied in the robot's local coordinate frame, where
    ///
    /// * x = rotate about x-axis (roll),
    /// * y = rotate about y-axis (pitch),
    /// * z = rotate about z-axis (yaw).
    ///
    /// This velocity will be constrained by the type of robot. For example,
    /// a ground vehicle will ignore the x and y components of the _velocity
    /// vector, but a quadcopter will use all three.
    ///
    /// \param[in] _velocity Velocity about the robot's local XYZ axes
    /// (radian/s).
    /// \return True if the command was successful. False if the angular
    /// velocity could not be set, such as due to low battery.
    protected: bool SetAngularVelocity(
                   const ignition::math::Vector3d &_velocity);

    /// \brief Set the robot's target angular velocity, using Euler angles.
    ///
    /// The velocity is applied in the robot's local coordinate frame, where
    ///
    /// * x = rotate about x-axis (roll),
    /// * y = rotate about y-axis (pitch),
    /// * z = rotate about z-axis (yaw).
    ///
    /// This velocity will be constrained by the type of robot. For example,
    /// a ground vehicle will ignore the x and y components of the _velocity
    /// vector, but a quadcopter will use all three.
    ///
    /// \param[in] _x Velocity about the robot's local X axis (radian/s).
    /// \param[in] _y Velocity about the robot's local Y axis (radian/s).
    /// \param[in] _z Velocity about the robot's local Z axis (radian/s).
    /// \return True if the command was successful. False if the angular
    /// velocity could not be set, such as due to low battery.
    protected: bool SetAngularVelocity(const double _x, const double _y,
                   const double _z);

    /// \brief Get the robot's IMU information.
    ///
    /// The linear velocity is set in the robot's local coordinate frame, where
    ///
    /// * x = forward/back velocity,
    /// * y = left/right velociy,
    /// * z = up/down velocity.
    ///
    /// The angular velocity is set in the robot's local coordinate frame, where
    ///
    /// * x = Velocity about x-axis (roll),
    /// * y = Velocity about y-axis (pitch),
    /// * z = Velocity about z-axis (yaw).
    ///
    /// The orientation is set relative to the reference pose with a range from
    /// PI to -PI. The reference pose was initialized when the robot was spawned
    ///
    /// * x = Offset with respect the reference pos about x-axis (roll),
    /// * y = Offset with respect the reference pos about y-axis (pitch),
    /// * z = Offset with respect the reference pos about z-axis (yaw).
    ///
    /// \param[out] _linVel Linear velocity in the robot's local coordinate
    /// frame (m/s).
    /// \param[out] _angVel Angular velocity in the robot's local coordinate
    /// frame (m/s).
    /// \param[out] _orient Offset with respect the reference pos.
    protected: bool Imu(ignition::math::Vector3d &_linVel,
                        ignition::math::Vector3d &_angVel,
                        ignition::math::Quaterniond &_orient) const;

    /// \brief Angle between the true North and the robot. If the vehicle is
    /// facing North the bearing is 0. The bearing increments clockwise up to
    /// 2*PI radians.
    /// For example, a vehicle facing East would have a bearing of PI/2 radians.
    /// Note that in Gazebo the North is aligned with the +Y axis.
    ///
    /// \param[out] _bearing Bearing between the true North and the robot.
    /// \return True if the call was successful.
    protected: bool Bearing(ignition::math::Angle &_bearing) const;

    /// \brief Get the robot's current pose from its GPS sensor.
    ///
    /// \param[out] _latitude Robot latitude will be written here.
    /// \param[out] _longitude Robot longitude will be written here.
    /// \param[out] _altitude Robot altitude will be written here.
    /// \return True if the call was successful.
    protected: bool Pose(double &_latitude,
                         double &_longitude,
                         double &_altitude) const;

    /// \brief Get the base of operation's (BOO) position information. The
    /// BOO is always located on the ground.
    ///
    /// \param[out] _latitude BOO latitude
    /// \param[out] _longitude BOO longitude
    /// \return True if the function was successful. False may be returned
    /// if there is no BOO present.
    protected: bool BooPose(double &_latitude, double &_longitude) const;

    /// \brief Get the set of objects detected by the camera.
    ///
    /// \param[out] _img Image object that will hold the output from the
    /// camera. Note that each object's pose is in the robot's camera frame.
    /// Use CameraToWorld() for making a conversion to world coordinates.
    /// \return True if the call was successful.
    /// \sa CameraToWorld
    protected: bool Image(ImageData &_img) const;

    /// \brief Get the search area, in GPS coordinates.
    ///
    /// \param[out] _minLatitude Minimum latitude will be written here.
    /// \param[out] _maxLatitude Maximum latitude will be written here.
    /// \param[out] _minLongitude Minimum longitude will be written here.
    /// \param[out] _maxLongitude Maximum longitude will be written here.
    protected: void SearchArea(double &_minLatitude,
                               double &_maxLatitude,
                               double &_minLongitude,
                               double &_maxLongitude);

    /// \brief Get starting battery capacity (mAh).
    /// \return The battery's start capacity in mAh.
    protected: double BatteryStartCapacity() const;

    /// \brief Get the current battery capacity (mAh).
    /// \return The battery capacity in mAh.
    protected: double BatteryCapacity() const;

    /// \brief Get the vehicle's battery consumption (mA).
    /// \return The battery consumption in mA.
    protected: double BatteryConsumption() const;

    /// \brief Get the vehicle's battery consumption factor (unitless).
    /// \return Get the factor applied to battery consumption. This value
    /// will be between 0 and 1, where a value < 1 accounts for additional
    /// current  draw.
    protected: double BatteryConsumptionFactor() const;

    /// \brief Get the expected battery life in seconds.
    /// \return Battery life in seconds, based on the current capacity and
    /// consumption.
    protected: double ExpectedBatteryLife() const;

    /// \brief Convert a pose in a robot's camera frame into the world frame.
    /// \param[in] _poseinCamera The pose in the camera frame
    /// \return The pose in the world frame.
    protected: ignition::math::Pose3d CameraToWorld(
      const ignition::math::Pose3d &_poseinCamera) const;

    /// \brief Update the plugin.
    ///
    /// \param[in] _info Update information provided by the server.
    private: virtual void Loop(const gazebo::common::UpdateInfo &_info);

    // Documentation Inherited.
    private: virtual void Load(gazebo::physics::ModelPtr _model,
                               sdf::ElementPtr _sdf);

    /// \brief Callback executed each time that a new message is received.
    /// The messages are originally sent from an agent, and received by the
    /// broker. The broker will process and forward the message, that will be
    /// received here. Inside this method we will execute the appropritate
    /// user's callback.
    ///
    /// \param[in] _topic Topic name associated to the new message received.
    /// \param[in] _msg New message received.
    private: void OnMsgReceived(const std::string &_topic,
                                const msgs::Datagram &_msg);

    /// \brief Callback executed each time that a neighbor update is received.
    /// The messages are coming from the broker. The broker decides which are
    /// the robots inside the communication range of each other vehicle and
    /// notifies these updates.
    ///
    /// \param[in] _topic Topic name associated to the new message received.
    /// \param[in] _msg New message received containing the list of neighbors.
    private: void OnNeighborsReceived(const std::string &_topic,
                                      const msgs::Neighbor_V &_msg);

    /// \brief Adjust the pose of the vehicle to stay within the terrain
    /// boundaries.
    private: void AdjustPose();

    /// \brief Get terrain information at the specified location.
    /// \param[in] _pos Reference position.
    /// \param[out] _terrainPos The 3d point on the terrain.
    /// \param[out] _norm Normal to the terrain.
    private: void TerrainLookup(const ignition::math::Vector3d &_pos,
                                ignition::math::Vector3d &_terrainPos,
                                ignition::math::Vector3d &_norm) const;

    /// \brief Update and store sensor information.
    private: void UpdateSensors();

    /// \brief Update the battery capacity.
    private: void UpdateBattery();

    /// \brief Update the linear velocity of the robot model in Gazebo.
    private: void UpdateLinearVelocity();

    /// \brief Update the angular velocity of the robot model in Gazebo.
    private: void UpdateAngularVelocity();

    // Documentation inherited.
    private: virtual void OnLog(msgs::LogEntry &_logEntry) const;

    /// \def Callback_t
    /// \brief The callback specified by the user when new data is available.
    /// This callback contains two parameters: the source address of the agent
    /// sending the message and the payload of the message.
    using Callback_t =
    std::function<void(const std::string &_srcAddress,
                       const std::string &_dstAddress,
                       const uint32_t _dstPort,
                       const std::string &_data)>;

    /// \brief Address used to send a message to all the members of the swarm
    /// listening on a specific port.
    protected: const std::string kBroadcast = "broadcast";

    /// \brief Address used to bind to a multicast group. Note that we do not
    /// support multiple multicast groups, only one.
    protected: const std::string kMulticast = "multicast";

    /// \brief Address used by the base of operations.
    protected: const std::string kBoo       = "boo";

    /// \brief Default port.
    protected: static const uint32_t kDefaultPort = 4100;

    /// \brief Base of communications port.
    protected: static const uint32_t kBooPort     = 4200;

    /// \brief Maximum transmission payload size (octets) for each message.
    protected: static const uint32_t kMtu = 1500;

    /// \brief Addresses of all the local neighbors.
    private: std::vector<std::string> neighbors;

    /// \brief List of comms probabilities (parallel to neighbors).
    private: std::vector<double> neighborProbabilities;

    /// \brief The transport node.
    private: ignition::transport::Node node;

    // The gazebo transport node. Used for debugging, see source.
    // private: gazebo::transport::NodePtr gzNode;

    // Used to publish markers, Used for debugging, see source.
    // private: gazebo::transport::PublisherPtr markerPub;

    /// \brief User callbacks. The key is the topic name
    /// (e.g.: "/swarm/192.168.2.1/4000") and the value is the user callback.
    private: std::map<std::string, Callback_t> callbacks;

    /// \brief Pointer to the model;
    private: gazebo::physics::ModelPtr model;

    /// \brief Local address.
    private: std::string address;

    /// \brief Pointer to the update event connection.
    private: gazebo::event::ConnectionPtr updateConnection;

    /// \brief Type of vehicle.
    private: VehicleType type;

    /// \brief Pointer to GPS sensor
    private: gazebo::sensors::GpsSensorPtr gps;

    /// \brief Pointer to IMU sensor
    private: gazebo::sensors::ImuSensorPtr imu;

    /// \brief Pointer to LogicalCamera sensor
    private: gazebo::sensors::LogicalCameraSensorPtr camera;

    /// \brief Min/max lat/long of search area.
    private: double searchMinLatitude, searchMaxLatitude,
                    searchMinLongitude, searchMaxLongitude;

    /// \brief Mutex to protect shared member variables.
    private: mutable std::mutex mutex;

    /// \brief Pointer to the terrain
    private: gazebo::physics::HeightmapShapePtr terrain;

    /// \brief This is the scaling from world coordinates to heightmap
    /// coordinates.
    private: ignition::math::Vector2d terrainScaling;

    /// \brief Size of the terrain
    private: ignition::math::Vector3d terrainSize;

    /// \brief Half the height of the model.
    private: double modelHeight2;

    /// \brief Latitude observed by the robot's GPS.
    private: double observedLatitude;

    /// \brief Longitude observed by the robot's GPS.
    private: double observedLongitude;

    /// \brief Altitude observed by the robot's GPS.
    private: double observedAltitude;

    /// \brief Linear velocity observed in the robot's local coordinate frame.
    /// Units: m/s.
    private: ignition::math::Vector3d observedlinVel;

    /// \brief Angular velocity observed in the robot's local coordinate frame.
    /// Units: m/s.
    private: ignition::math::Vector3d observedAngVel;

    /// \brief Orientation observed with respect the reference pos.
    private: ignition::math::Quaterniond observedOrient;

    /// \brief Bearing between the true North and the robot.
    private: ignition::math::Angle observedBearing;

    /// \brief Logical image observed by the robot's camera.
    private: ImageData img;

    /// \brief Target linear velocity in the robot's local coordinate frame.
    /// Units: m/s.
    private: ignition::math::Vector3d targetLinVel;

    /// \brief Target angular velocity in the robot's local reference frame.
    /// Units: m/s.
    private: ignition::math::Vector3d targetAngVel;

    /// \brief Linear velocity in the robot's local coordinate frame (m/s).
    /// This version has no noise.
    private: ignition::math::Vector3d linearVelocityNoNoise;

    /// \brief Angular velocity in the robot's local coordinate frame (m/s).
    /// This version has no noise.
    private: ignition::math::Vector3d angularVelocityNoNoise;

    /// \brief The capacity at start. This is used to handle reset.
    private: double startCapacity;

    /// \brief Milli-Amp-Hour battery capacity
    private: double capacity;

    /// \brief Milli-Amp vehicle consumption
    private: double consumption;

    /// \brief A vehicle must be less than this distance to recharge its
    ///        battery from the BOO.
    private: double booRechargeDistance = 100.0;

    /// \brief Unitless factor applied to the battery consumption. This can
    /// be use to account to extra current draw.
    private: double consumptionFactor;

    /// \brief Pointer to the world.
    private: gazebo::physics::WorldPtr world;

    /// \brief Pointer to the BOO.
    private: gazebo::physics::ModelPtr boo;

    /// \brief Max linear velocity for ground vehicles (m/s).
    /// Equivalent to 25 mph
    private: const double groundMaxLinearVel = 11.176;

    /// \brief Max linear velocity for rotor vehicles (m/s).
    /// Equivalent to 45 mph.
    private: const double rotorMaxLinearVel = 20.117;

    /// \brief Max linear velocity for fixed wing vehicles (m/s).
    /// Equivalent to 90 mph.
    private: double fixedMaxLinearVel = 40.234;

    /// \brief Max angular velocity for ground vehicles (radian/s).
    /// Equivalent to 60 degrees/second.
    private: const double groundMaxAngularVel = 1.05;

    /// \brief Max linear velocity for rotor vehicles (radian/s).
    /// Equivalent to 120 degrees/second.
    private: const double rotorMaxAngularVel = 2.1;

    /// \brief Max angular velocity for fixed wing vehicles (radian/s).
    /// Equivalent to (180 degrees/second).
    /// This is applied to the vehicle's pitch rate.
    /// Yaw and roll are computed based on the clamped linear velocity.
    private: double fixedMaxAngularVel = 3.14;

<<<<<<< HEAD
    /// \brief Pointer to the shared logger.
    private: Logger *logger = Logger::GetInstance();

    /// \brief Save messages received for logging.
    private: msgs::IncomingMsgs incomingMsgs;
=======
    /// \brief Min random number used to computer a false negative
    private: double cameraFalseNegativeProbMin = 0.01;

    /// \brief Max random number used to compute a false negative
    private: double cameraFalseNegativeProbMax = 0.8;

    /// \brief Min random number used to compute a false positive
    private: double cameraFalsePositiveProbMin = 0.01;

    /// \brief Max random number used to compute a false positive
    private: double cameraFalsePositiveProbMax = 0.8;

    /// \brief Max position error in objects detected by the camera
    private: double cameraMaxPositionError = 5.0;

    /// \brief Array of all the models
    private: std::vector<std::string> modelNames;
>>>>>>> 9adb5339

    /// \brief BooPlugin needs access to some of the private member variables.
    friend class BooPlugin;
  };
}
#endif<|MERGE_RESOLUTION|>--- conflicted
+++ resolved
@@ -692,31 +692,29 @@
     /// Yaw and roll are computed based on the clamped linear velocity.
     private: double fixedMaxAngularVel = 3.14;
 
-<<<<<<< HEAD
+    /// \brief Min random number used to computer a false negative
+    private: double cameraFalseNegativeProbMin = 0.01;
+
+    /// \brief Max random number used to compute a false negative
+    private: double cameraFalseNegativeProbMax = 0.8;
+
+    /// \brief Min random number used to compute a false positive
+    private: double cameraFalsePositiveProbMin = 0.01;
+
+    /// \brief Max random number used to compute a false positive
+    private: double cameraFalsePositiveProbMax = 0.8;
+
+    /// \brief Max position error in objects detected by the camera
+    private: double cameraMaxPositionError = 5.0;
+
+    /// \brief Array of all the models
+    private: std::vector<std::string> modelNames;
+
     /// \brief Pointer to the shared logger.
     private: Logger *logger = Logger::GetInstance();
 
     /// \brief Save messages received for logging.
     private: msgs::IncomingMsgs incomingMsgs;
-=======
-    /// \brief Min random number used to computer a false negative
-    private: double cameraFalseNegativeProbMin = 0.01;
-
-    /// \brief Max random number used to compute a false negative
-    private: double cameraFalseNegativeProbMax = 0.8;
-
-    /// \brief Min random number used to compute a false positive
-    private: double cameraFalsePositiveProbMin = 0.01;
-
-    /// \brief Max random number used to compute a false positive
-    private: double cameraFalsePositiveProbMax = 0.8;
-
-    /// \brief Max position error in objects detected by the camera
-    private: double cameraMaxPositionError = 5.0;
-
-    /// \brief Array of all the models
-    private: std::vector<std::string> modelNames;
->>>>>>> 9adb5339
 
     /// \brief BooPlugin needs access to some of the private member variables.
     friend class BooPlugin;
