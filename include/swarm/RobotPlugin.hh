--- conflicted
+++ resolved
@@ -793,10 +793,9 @@
     /// \brief The ground vehicle that the rotorcraft is docked to.
     private: gazebo::physics::ModelPtr rotorDockVehicle;
 
-<<<<<<< HEAD
     /// \brief Current terrain type for this vehicle.
     private: TerrainType terrainType;
-=======
+
     /// \brief The vehicle which a rotor is initially docked to.
     private: gazebo::physics::ModelPtr rotorStartingDockVehicle;
 
@@ -805,7 +804,6 @@
 
     /// \brief Camera start yaw
     private: double cameraStartYaw = 0.0;
->>>>>>> c83d56d3
 
     /// \brief BooPlugin needs access to some of the private member variables.
     friend class BooPlugin;
