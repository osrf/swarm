
<%
# Default parameters.
def default()
<<<<<<< HEAD

  $num_robots = 10
  if !ENV['erb_num_robots'].nil?
    $num_robots = ENV['erb_num_robots'].to_i
  end

  $ground_count = $num_robots
  $fixed_count = $num_robots
  $rotor_count = $num_robots

  $camera_near = 0.1
  $camera_far = 20
  $camera_fov = 1.04719755
  $camera_aspect_ratio = 1.778
  $lost_person_x = 750
  $lost_person_y = 750
=======
  $ground_count = 10
  $fixed_count = 10
  $rotor_count = 10

  # Camera with 20mm focal length projected onto 35mm film has a field
  # of view of 1.4656 radians (~84 degrees).
  $camera_near_rotor = 0.1
  $camera_far_rotor = 50 
  $camera_fov_rotor = 1.4656
  $camera_aspect_ratio_rotor = 1.778

  # Camera with 50mm focal length projected onto 35mm film has a field
  # of view of 0.6911 radians (~40 degrees).
  $camera_near_ground = 0.1
  $camera_far_ground = 100 
  $camera_fov_ground = 0.6911
  $camera_aspect_ratio_ground = 1.778

  # Camera with 200mm focal length projected onto 35mm film has a field
  # of view of 0.1795 radians (~10 degrees).
  $camera_near_fixed = 0.1
  $camera_far_fixed = 200
  $camera_fov_fixed = 0.1795
  $camera_aspect_ratio_fixed = 1.778

  $lost_person_x = 1000
  $lost_person_y = 1000
>>>>>>> c0af5798
  $latitude_deg = 35.7753257
  $longitude_deg = -120.774063
  $elevation = 208

  # Search area (2km x 2km)
  $min_relative_latitude_deg = -0.01
  $max_relative_latitude_deg = 0.01
  $min_relative_longitude_deg = -0.01
  $max_relative_longitude_deg = 0.01

  # Terrain and environment
  $terrain_file = ''
  $vegetation_file = ''

  # Comms model parameters
  $neighbor_distance_min = 0.0
  $neighbor_distance_max = 250.0
  $neighbor_distance_penalty_tree = 200.0
  $comms_distance_min = 0.0
  $comms_distance_max = 250.0
  $comms_distance_penalty_tree = 200.0
  $comms_drop_probability_min = 0.0
  $comms_drop_probability_max = 0.05
  $comms_outage_probability = 0.1
  $comms_outage_duration_min = 1.0
  $comms_outage_duration_max = 2.0
  $comms_data_rate_max = 54000000
end

# complete.world
def complete()
  # Load default parameters.
  default()

  $terrain_file = 'terrain_model_1.sdf.erb'
  $vegetation_file = 'vegetation_01.sdf.erb'
end

# final_01.world
def final_01()
  # Load default parameters.
  default()

  $terrain_file = 'terrain_camp_roberts.sdf.erb'
  $vegetation_file = 'vegetation_camp_roberts_low.sdf.erb'
end

# final_02.world
def final_02()
  # Load default parameters.
  default()

  $terrain_file = 'terrain_camp_roberts.sdf.erb'
  $vegetation_file = 'vegetation_camp_roberts_med.sdf.erb'
end

# final_03.world
def final_03()
  # Load default parameters.
  default()

  $terrain_file = 'terrain_camp_roberts.sdf.erb'
  $vegetation_file = 'vegetation_camp_roberts_high.sdf.erb'
end

# final_04.world
def final_04()
  # Load default parameters.
  default()

  # Search area (10km x 10km)
  $min_relative_latitude_deg = -0.05
  $max_relative_latitude_deg = 0.05
  $min_relative_longitude_deg = -0.05
  $max_relative_longitude_deg = 0.05

  $lost_person_x = 3500
  $lost_person_y = 3500

  $terrain_file = 'terrain_camp_roberts.sdf.erb'
  $vegetation_file = 'vegetation_camp_roberts_low.sdf.erb'
end

# final_05.world
def final_05()
  # Load default parameters.
  default()

  # Search area (10km x 10km)
  $min_relative_latitude_deg = -0.05
  $max_relative_latitude_deg = 0.05
  $min_relative_longitude_deg = -0.05
  $max_relative_longitude_deg = 0.05

  $lost_person_x = 3500
  $lost_person_y = 3500

  $terrain_file = 'terrain_camp_roberts.sdf.erb'
  $vegetation_file = 'vegetation_camp_roberts_med.sdf.erb'
end

# final_06.world
def final_06()
  # Load default parameters.
  default()

  # Search area (10km x 10km)
  $min_relative_latitude_deg = -0.05
  $max_relative_latitude_deg = 0.05
  $min_relative_longitude_deg = -0.05
  $max_relative_longitude_deg = 0.05

  $lost_person_x = 3500
  $lost_person_y = 3500

  $terrain_file = 'terrain_camp_roberts.sdf.erb'
  $vegetation_file = 'vegetation_camp_roberts_high.sdf.erb'
end

# final_07.world
def final_07()
  # Load default parameters.
  default()

  # Search area (20km x 20km)
  $min_relative_latitude_deg = -0.1
  $max_relative_latitude_deg = 0.1
  $min_relative_longitude_deg = -0.1
  $max_relative_longitude_deg = 0.1

  $lost_person_x = 7500
  $lost_person_y = 7500

  $terrain_file = 'terrain_camp_roberts.sdf.erb'
  $vegetation_file = 'vegetation_camp_roberts_low.sdf.erb'
end

# final_08.world
def final_08()
  # Load default parameters.
  default()

  # Search area (20km x 20km)
  $min_relative_latitude_deg = -0.1
  $max_relative_latitude_deg = 0.1
  $min_relative_longitude_deg = -0.1
  $max_relative_longitude_deg = 0.1

  $lost_person_x = 7500
  $lost_person_y = 7500

  $terrain_file = 'terrain_camp_roberts.sdf.erb'
  $vegetation_file = 'vegetation_camp_roberts_med.sdf.erb'
end

# final_09.world
def final_09()
  # Load default parameters.
  default()

  # Search area (20km x 20km)
  $min_relative_latitude_deg = -0.1
  $max_relative_latitude_deg = 0.1
  $min_relative_longitude_deg = -0.1
  $max_relative_longitude_deg = 0.1

  $lost_person_x = 7500
  $lost_person_y = 7500

  $terrain_file = 'terrain_camp_roberts.sdf.erb'
  $vegetation_file = 'vegetation_camp_roberts_high.sdf.erb'
end

# How to a new world file:
# 1. Create a function that matches the name of your world file
#    without ".world". Modify the default parameters for your new world file.
#    E.g.:
#    def complete()
#      $terrain_file = 'terrain_model_1.sdf.erb'
#    end
#
# 2. Add a new entry to the hash "h", where:
#      - The key should be the complete world file name.
#      - The value should be the function that you created in step (1).
#    E.g.:
#    h["complete.world"] = method(:complete)
#
# 3. Add your new world file to worlds/CMakeLists.txt inside this block:
#       set (generated_master_world_files
#         complete.world
#         <YOUR_NEW_WORLD_FILE>
#       )

# Generate a Gazebo world file.
# Params:
# +_world_file+:: World file to be generated.
def generate_worlds(_world_file)

  h = Hash.new
  h["complete.world"] = method(:complete)
  h["final_01.world"] = method(:final_01)
  h["final_02.world"] = method(:final_02)
  h["final_03.world"] = method(:final_03)
  h["final_04.world"] = method(:final_04)
  h["final_05.world"] = method(:final_05)
  h["final_06.world"] = method(:final_06)
  h["final_07.world"] = method(:final_07)
  h["final_08.world"] = method(:final_08)
  h["final_09.world"] = method(:final_09)

  f = h[_world_file]
  f.call
  ERB.new(File.read('template.world.erb'),
          nil, nil, "_world").result(binding)
end
%>

<%=
# We use an environment variable for specifying the world file to generate.
generate_worlds( ENV['erb_gazebo_world_file'])
%><|MERGE_RESOLUTION|>--- conflicted
+++ resolved
@@ -2,8 +2,6 @@
 <%
 # Default parameters.
 def default()
-<<<<<<< HEAD
-
   $num_robots = 10
   if !ENV['erb_num_robots'].nil?
     $num_robots = ENV['erb_num_robots'].to_i
@@ -12,17 +10,6 @@
   $ground_count = $num_robots
   $fixed_count = $num_robots
   $rotor_count = $num_robots
-
-  $camera_near = 0.1
-  $camera_far = 20
-  $camera_fov = 1.04719755
-  $camera_aspect_ratio = 1.778
-  $lost_person_x = 750
-  $lost_person_y = 750
-=======
-  $ground_count = 10
-  $fixed_count = 10
-  $rotor_count = 10
 
   # Camera with 20mm focal length projected onto 35mm film has a field
   # of view of 1.4656 radians (~84 degrees).
@@ -45,9 +32,8 @@
   $camera_fov_fixed = 0.1795
   $camera_aspect_ratio_fixed = 1.778
 
-  $lost_person_x = 1000
-  $lost_person_y = 1000
->>>>>>> c0af5798
+  $lost_person_x = 750
+  $lost_person_y = 750
   $latitude_deg = 35.7753257
   $longitude_deg = -120.774063
   $elevation = 208
@@ -267,5 +253,5 @@
 
 <%=
 # We use an environment variable for specifying the world file to generate.
-generate_worlds( ENV['erb_gazebo_world_file'])
+generate_worlds( ENV['erb_gazebo_world_file'] )
 %>