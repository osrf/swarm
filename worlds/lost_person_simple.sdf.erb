--- conflicted
+++ resolved
@@ -84,11 +84,6 @@
      <initial_velocity>0 0.2 0</initial_velocity>
      <velocity_factor>0.5</velocity_factor>
      <update_period>10</update_period>
-<<<<<<< HEAD
-     <min_z>0</min_z>
-     <max_z>0</max_z>
      <%=search_area%>
-=======
->>>>>>> 9d607c43
    </plugin>
 </model>