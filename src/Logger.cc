--- conflicted
+++ resolved
@@ -48,17 +48,16 @@
   this->CreateLogFile();
 }
 
-<<<<<<< HEAD
 /////////////////////////////////////////////////
 void Logger::CreateLogFile()
 {
   if (this->enabled)
   {
-=======
+    this->enabled = true;
+
     gzmsg << "Logging enabled [" << this->logCompletePath.string()
           << "]" << std::endl;
 
->>>>>>> 4217a48a
     // The base pathname for all the logs.
     const char *homePath = gazebo::common::getEnv("HOME");
     boost::filesystem::path logBasePath = boost::filesystem::path(homePath);
@@ -179,8 +178,7 @@
     }
   }
 
-<<<<<<< HEAD
-  output.flush();
+  this->output.flush();
 }
 
 /////////////////////////////////////////////////
@@ -188,7 +186,4 @@
 {
   // Create a new log file
   this->CreateLogFile();
-=======
-  this->output.flush();
->>>>>>> 4217a48a
 }