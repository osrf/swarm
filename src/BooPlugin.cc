/*
 * Copyright (C) 2015 Open Source Robotics Foundation
 *
 * Licensed under the Apache License, Version 2.0 (the "License");
 * you may not use this file except in compliance with the License.
 * You may obtain a copy of the License at
 *
 *     http://www.apache.org/licenses/LICENSE-2.0
 *
 * Unless required by applicable law or agreed to in writing, software
 * distributed under the License is distributed on an "AS IS" BASIS,
 * WITHOUT WARRANTIES OR CONDITIONS OF ANY KIND, either express or implied.
 * See the License for the specific language governing permissions and
 * limitations under the License.
 *
*/

#include <boost/algorithm/string.hpp>
#include <cmath>
#include <mutex>
#include <string>
#include <vector>
#include <gazebo/common/Assert.hh>
#include <gazebo/common/Console.hh>
#include <gazebo/common/Plugin.hh>
#include <gazebo/common/UpdateInfo.hh>
#include <gazebo/gazebo.hh>
#include <gazebo/physics/PhysicsTypes.hh>
#include <gazebo/physics/World.hh>
#include <sdf/sdf.hh>
#include "swarm/BooPlugin.hh"
#include "swarm/SwarmTypes.hh"

using namespace swarm;

GZ_REGISTER_MODEL_PLUGIN(BooPlugin)

//////////////////////////////////////////////////
BooPlugin::BooPlugin()
  : RobotPlugin()
{
}

//////////////////////////////////////////////////
BooPlugin::~BooPlugin()
{
  gazebo::event::Events::DisconnectWorldUpdateEnd(this->updateEndConnection);
}

//////////////////////////////////////////////////
void BooPlugin::Load(gazebo::physics::ModelPtr _model, sdf::ElementPtr _sdf)
{
  RobotPlugin::Load(_model, _sdf);

  // Sanity check.
  if (this->Host() != this->kBoo)
  {
    gzerr << "BooPlugin::Load() error: Please, use <address>boo</address>."
          << std::endl;
    gazebo::shutdown();
  }

  // Read the <lost_person_model> SDF parameter.
  if (!_sdf->HasElement("lost_person_model"))
  {
    gzerr << "BooPlugin::Load() error: Unable to find the <lost_person_model> "
          << "parameter" << std::endl;
    gazebo::shutdown();
  }

  // Read the <max_dt> SDF parameter.
  if (_sdf->HasElement("max_dt"))
  {
    auto dt = _sdf->Get<double>("max_dt");
    this->maxDt.Set(dt);
  }

  // Read the <cell_size> SDF parameter.
  if (_sdf->HasElement("cell_size"))
    this->cellSize = _sdf->Get<double>("cell_size");

  auto modelName = _sdf->Get<std::string>("lost_person_model");
  this->lostPerson = this->model->GetWorld()->GetModel(modelName);
  GZ_ASSERT(this->lostPerson, "Victim's model not found");

  // Initialize the position of the lost person.
  auto personPos = this->lostPerson->GetWorldPose().Ign().Pos();
  auto personPosInGrid = this->PosToGrid(personPos);
  this->lostPersonBuffer[gazebo::common::Time::Zero] = personPosInGrid;
  this->lastPersonPosInGrid = personPosInGrid;

  std::cout << "Kboo[" << this->kBoo << "] KBooPort[" << this->kBooPort << "]\n";
  // Bind on my BOO address and default BOO port.
  this->Bind(&BooPlugin::OnDataReceived, this, this->kBoo, this->kBooPort);

  // Listen to the OnWorldUpdateEnd event broadcasted every simulation iteration
  this->updateEndConnection = gazebo::event::Events::ConnectWorldUpdateEnd(
      std::bind(&BooPlugin::OnUpdateEnd, this));
}

//////////////////////////////////////////////////
void BooPlugin::OnUpdateEnd()
{
  std::lock_guard<std::mutex> lock(this->mutex);

  // Translate the person's position to a grid cell.
  auto personPos = this->lostPerson->GetWorldPose().Ign().Pos();
  auto personPosInGrid = this->PosToGrid(personPos);
  auto now = gazebo::physics::get_world()->GetSimTime();

  // Check the buffer of stored lost person's poses.
  while (!this->lostPersonBuffer.empty())
  {
    auto oldestEntry = this->lostPersonBuffer.lower_bound(
      gazebo::common::Time::Zero);
    auto oldestTime(oldestEntry->first);

    auto boundaryTime = now - this->maxDt;
    if (boundaryTime <= oldestTime)
      break;

    auto nextEntry = this->lostPersonBuffer.upper_bound(oldestTime);
    if ((nextEntry == this->lostPersonBuffer.end()) ||
        (nextEntry->first > boundaryTime))
      break;

    // Remove old entry.
    this->lostPersonBuffer.erase(oldestEntry);
  }

  GZ_ASSERT(!this->lostPersonBuffer.empty(),
            "Buffer of lost person's positions is empty");

  // The lost person has changed the cell.
  if (personPosInGrid != this->lastPersonPosInGrid)
  {
    this->lostPersonBuffer[now] = personPosInGrid;
    this->lastPersonPosInGrid = personPosInGrid;
  }
}

//////////////////////////////////////////////////
ignition::math::Vector3i BooPlugin::PosToGrid(ignition::math::Vector3d _pos)
{
  int cellX, cellY, cellZ;

  if (_pos.X() >= 0)
    cellX = trunc((_pos.X() + this->cellSize / 2.0) / this->cellSize);
  else
    cellX = trunc((_pos.X() - this->cellSize / 2.0) / this->cellSize);

  if (_pos.Y() >= 0)
    cellY = trunc((_pos.Y() + this->cellSize / 2.0) / this->cellSize);
  else
    cellY = trunc((_pos.Y() - this->cellSize / 2.0) / this->cellSize);

  if (_pos.Z() >= 0)
    cellZ = trunc((_pos.Z() + this->cellSize / 2.0) / this->cellSize);
  else
    cellZ = trunc((_pos.Z() - this->cellSize / 2.0) / this->cellSize);

  return ignition::math::Vector3i(cellX, cellY, cellZ);
}

//////////////////////////////////////////////////
void BooPlugin::OnDataReceived(const std::string &_srcAddress,
    const std::string &_dstAddress, const uint32_t _dstPort,
    const std::string &_data)
{
  // Check if a robot found the lost person.
  // The format of this message should be: <cmd> [args].
  //
  // List of supported commands:
  // <FOUND> <x> <y> <z> <t> : Person found in [x,y,z] at time t.
  //
  // The BOO sends an ACK message with the result to the sender of the request.
  // The destination port of is the default Swarm port.
  // See also SendAck().

  // Split the string into a vector of parameters.
  std::vector<std::string> v;
  std::string data = _data;
  boost::trim_if(data, boost::is_any_of("\t "));
  boost::split(v, data, boost::is_any_of("\t "), boost::token_compress_on);

<<<<<<< HEAD
  std::cout << "Boo received message[" << v.at(0) << "]\n";

=======
>>>>>>> 079360c7
  if (!v.empty() && v.at(0) == "FOUND")
  {
    auto cmd = v.at(0);
    // Sanity check.
    if (v.size() != 5)
    {
      gzerr << "BooPlugin::OnDataReceived() Unable to parse a FOUND message ["
            << _data << "]" << std::endl << "Make sure that you're sending the"
            << " message in the proper format: FOUND <x> <y> <z>" << std::endl;
      this->SendAck(_srcAddress, 4);
      return;
    }

    ignition::math::Vector3d reportedPos;
    gazebo::common::Time t;
    try
    {
      double x = std::stod(v.at(1));
      double y = std::stod(v.at(2));
      double z = std::stod(v.at(3));
      t.Set(std::stod(v.at(4)));
      reportedPos.Set(x, y, z);
    }
    catch(const std::invalid_argument &_e)
    {
      gzerr << "BooPlugin::OnDataReceived() Unable to parse the FOUND arguments"
            << " [" << v.at(1) << "," << v.at(2) << "," << v.at(3) << ","
            << v.at(4) << "]" << std::endl;
      this->SendAck(_srcAddress, 5);
      return;
    }

    this->FoundHelper(reportedPos, t, _srcAddress);
  }
  else
  {
    this->OnData(_srcAddress, _dstAddress, _dstPort, _data);
  }
}

/////////////////////////////////////////////////
bool BooPlugin::Found(const ignition::math::Vector3d &_pos, const double _time)
{
  return this->FoundHelper(_pos, gazebo::common::Time(_time));
}

/////////////////////////////////////////////////
bool BooPlugin::FoundHelper(const ignition::math::Vector3d &_pos,
    const gazebo::common::Time &_time, const std::string &_srcAddress)
{
  this->found = false;

  // Sanity check: Time _time cannot be negative.
  if (_time < gazebo::common::Time::Zero)
  {
    gzerr << "BooPlugin::Found() The reported time [" << _time << "] is"
      << " negative. Lost person is not found." << std::endl;
    if (!_srcAddress.empty())
      this->SendAck(_srcAddress, 6);
    return false;
  }

  // Sanity check: Time _time cannot be greater than the current time.
  auto now = gazebo::physics::get_world()->GetSimTime();
  if (_time > now)
  {
    gzerr << "The reported time [" << _time << "] is"
      << " in the future. We're at [" << now << "]. Lost person is not found"
      << std::endl;
    if (!_srcAddress.empty())
      this->SendAck(_srcAddress, 7);
    return false;
  }

  // Sanity check: Time _ttime cannot be older than current time - maxDt.
  if (_time < (now - this->maxDt))
  {
    gzerr << "The reported time [" << _time << "] is"
      << " too old. It should be no older than "
      << this->maxDt.Double() << " secs. We're at [" << now
      << "]. Lost person is not found" << std::endl;
    if (!_srcAddress.empty())
      this->SendAck(_srcAddress, 2);
    return false;
  }

  // Validate the result.
  auto reportedPosInGrid = this->PosToGrid(_pos);
  ignition::math::Vector3i realPosInGrid;

  {
    std::lock_guard<std::mutex> lock(this->mutex);
    auto nextRealEntry = this->lostPersonBuffer.upper_bound(_time);
    GZ_ASSERT(nextRealEntry != this->lostPersonBuffer.begin(),
        "Unexpected iterator");
    --nextRealEntry;
    realPosInGrid = nextRealEntry->second;
  }

  if (reportedPosInGrid == realPosInGrid)
  {
    this->found = true;
    gzdbg << "Congratulations! Robot [" << _srcAddress << "] has found "
          << "the lost person at time [" << _time << "]" << std::endl;

    if (!_srcAddress.empty())
      this->SendAck(_srcAddress, 0);

    // Pause the simulation to make the lost person detection obvious.
    gazebo::physics::get_world()->SetPaused(true);
  }
  else
  {
    gzerr << "Sorry, the reported position seems incorrect" << std::endl;
    if (!_srcAddress.empty())
      this->SendAck(_srcAddress, 1);
  }

  return this->found;
}

/////////////////////////////////////////////////
void BooPlugin::Reset()
{
  this->lostPersonBuffer.clear();

  // Initialize the position of the lost person.
  auto personPos = this->lostPerson->GetWorldPose().Ign().Pos();
  auto personPosInGrid = this->PosToGrid(personPos);
  this->lostPersonBuffer[gazebo::common::Time::Zero] = personPosInGrid;
  this->lastPersonPosInGrid = personPosInGrid;
}

/////////////////////////////////////////////////
void BooPlugin::SendAck(const std::string &_dstAddress, const int _code)
{
  // Format of the response: ACK <code>
  std::string data = "ACK " + std::to_string(_code);
  this->SendTo(data, _dstAddress);
}

//////////////////////////////////////////////////
void BooPlugin::OnData(const std::string &_srcAddress,
    const std::string & /*_dstAddress*/, const uint32_t /*_dstPort*/,
    const std::string &_data)
{
  // The default behavior is to send and ack.
  gzerr << "BooPlugin::OnDataReceived() Unable to parse incoming message ["
        << _data << "]" << std::endl;
  this->SendAck(_srcAddress, 3);
}<|MERGE_RESOLUTION|>--- conflicted
+++ resolved
@@ -89,7 +89,6 @@
   this->lostPersonBuffer[gazebo::common::Time::Zero] = personPosInGrid;
   this->lastPersonPosInGrid = personPosInGrid;
 
-  std::cout << "Kboo[" << this->kBoo << "] KBooPort[" << this->kBooPort << "]\n";
   // Bind on my BOO address and default BOO port.
   this->Bind(&BooPlugin::OnDataReceived, this, this->kBoo, this->kBooPort);
 
@@ -183,11 +182,6 @@
   boost::trim_if(data, boost::is_any_of("\t "));
   boost::split(v, data, boost::is_any_of("\t "), boost::token_compress_on);
 
-<<<<<<< HEAD
-  std::cout << "Boo received message[" << v.at(0) << "]\n";
-
-=======
->>>>>>> 079360c7
   if (!v.empty() && v.at(0) == "FOUND")
   {
     auto cmd = v.at(0);
