--- conflicted
+++ resolved
@@ -1251,11 +1251,12 @@
 }
 
 //////////////////////////////////////////////////
-<<<<<<< HEAD
 ignition::math::Vector2d RobotPlugin::LostPersonDir() const
 {
   return this->lostPersonInitDir;
-=======
+}
+
+//////////////////////////////////////////////////
 bool RobotPlugin::MapQuery(const double _lat, const double _lon,
     double &_height, TerrainType &_type)
 {
@@ -1305,5 +1306,4 @@
   }
 
   return true;
->>>>>>> 4217a48a
 }