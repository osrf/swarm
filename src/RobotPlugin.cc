/*
 * Copyright (C) 2015 Open Source Robotics Foundation
 *
 * Licensed under the Apache License, Version 2.0 (the "License");
 * you may not use this file except in compliance with the License.
 * You may obtain a copy of the License at
 *
 *     http://www.apache.org/licenses/LICENSE-2.0
 *
 * Unless required by applicable law or agreed to in writing, software
 * distributed under the License is distributed on an "AS IS" BASIS,
 * WITHOUT WARRANTIES OR CONDITIONS OF ANY KIND, either express or implied.
 * See the License for the specific language governing permissions and
 * limitations under the License.
 *
*/

#include <mutex>
#include <string>
#include <vector>
#include <ignition/math/Helpers.hh>

#include <gazebo/common/Assert.hh>
#include <gazebo/common/Console.hh>
#include <gazebo/common/Plugin.hh>
#include <gazebo/math/Vector2i.hh>
#include <gazebo/transport/transport.hh>
#include <gazebo/physics/physics.hh>
#include "msgs/log_entry.pb.h"
#include "swarm/RobotPlugin.hh"

using namespace swarm;

GZ_REGISTER_MODEL_PLUGIN(RobotPlugin)

//////////////////////////////////////////////////
RobotPlugin::RobotPlugin()
  : type(GROUND),
    searchMinLatitude(0),
    searchMaxLatitude(0),
    searchMinLongitude(0),
    searchMaxLongitude(0),
    modelHeight2(0),
    observedLatitude(0),
    observedLongitude(0),
    observedAltitude(0),
    startCapacity(1),
    capacity(1),
    consumption(0),
    consumptionFactor(0)
{
}

//////////////////////////////////////////////////
RobotPlugin::~RobotPlugin()
{
  gazebo::event::Events::DisconnectWorldUpdateBegin(this->updateConnection);
}

//////////////////////////////////////////////////
void RobotPlugin::Load(sdf::ElementPtr /*_sdf*/)
{
}

//////////////////////////////////////////////////
bool RobotPlugin::SendTo(const std::string &_data,
    const std::string &_dstAddress, const uint32_t _port)
{
  // Restrict the maximum size of a message.
  if (_data.size() > this->kMtu)
  {
    gzerr << "[" << this->Host() << "] RobotPlugin::SendTo() error: Payload "
          << "size (" << _data.size() << ") is greater than the maximum "
          << "allowed (" << this->kMtu << ")" << std::endl;
    return false;
  }

  msgs::Datagram msg;
  msg.set_src_address(this->Host());
  msg.set_dst_address(_dstAddress);
  msg.set_dst_port(_port);
  msg.set_data(_data);

  // The neighbors list will be included in the broker.

  // Send the message from the agent to the broker.
  const std::string kBrokerIncomingTopic = "/swarm/broker/incoming";
  if (!this->node.Publish(kBrokerIncomingTopic, msg))
  {
    gzerr << "[" << this->Host() << "] RobotPlugin::SendTo(): Error "
          << "trying to publish on topic [" << kBrokerIncomingTopic << "]"
          << std::endl;
    return false;
  }

  return true;
}

//////////////////////////////////////////////////
bool RobotPlugin::SetLinearVelocity(const ignition::math::Vector3d &_velocity)
{
  if (this->capacity <= 0)
    return false;

  this->targetLinVel = _velocity;

  return true;
}

//////////////////////////////////////////////////
bool RobotPlugin::SetLinearVelocity(const double _x, const double _y,
    const double _z)
{
  return this->SetLinearVelocity(ignition::math::Vector3d(_x, _y, _z));
}

//////////////////////////////////////////////////
bool RobotPlugin::SetAngularVelocity(const ignition::math::Vector3d &_velocity)
{
  if (this->capacity <= 0)
    return false;

  this->targetAngVel = _velocity;
  return true;
}

//////////////////////////////////////////////////
bool RobotPlugin::SetAngularVelocity(const double _x, const double _y,
    const double _z)
{
  return this->SetAngularVelocity(ignition::math::Vector3d(_x, _y, _z));
}

//////////////////////////////////////////////////
void RobotPlugin::UpdateSensors()
{
  if (this->gps)
  {
    this->observedLatitude = this->gps->Latitude().Degree();
    this->observedLongitude = this->gps->Longitude().Degree();
    this->observedAltitude = this->gps->GetAltitude();
  }

  if (this->imu)
  {
    this->linearVelocityNoNoise = this->model->GetRelativeLinearVel().Ign();
    this->angularVelocityNoNoise = this->model->GetRelativeAngularVel().Ign();

    this->observedlinVel = this->linearVelocityNoNoise +
      ignition::math::Vector3d(
          ignition::math::Rand::DblNormal(0, 0.0002),
          ignition::math::Rand::DblNormal(0, 0.0002),
          ignition::math::Rand::DblNormal(0, 0.0002));

    this->observedAngVel = this->imu->AngularVelocity();
    this->observedOrient = this->imu->Orientation();
  }

  // Get the Yaw angle of the model in Gazebo world coordinates.
  this->observedBearing = ignition::math::Angle(
      this->model->GetWorldPose().rot.GetAsEuler().z +
      ignition::math::Rand::DblNormal(0, 0.035));

  // A "0" bearing value means that the model is facing North.
  // North is aligned with the Gazebo Y axis, so we should add an offset of
  // PI/2 to the bearing in the Gazebo world coordinates.
  this->observedBearing = ignition::math::Angle::HalfPi - this->observedBearing;

  // Normalize: Gazebo orientation uses PI,-PI but compasses seem
  // to use 0,2*PI.
  if (this->observedBearing.Radian() < 0)
    this->observedBearing = ignition::math::Angle::TwoPi +this->observedBearing;

  // Update camera.
  this->img.objects.clear();
  if (this->camera)
  {
    ignition::math::Pose3d myPose = this->model->GetWorldPose().Ign();
    gazebo::msgs::LogicalCameraImage logicalImg = this->camera->Image();

    // Process each object, and add noise
    for (auto const imgModel : logicalImg.model())
    {
      // Skip ground plane model
      if (imgModel.name() == "ground_plane")
        continue;

      // Pose of the detected model
      ignition::math::Pose3d p = gazebo::msgs::ConvertIgn(imgModel.pose());

      // Distance to the detected model
      double dist = p.Pos().Distance(myPose.Pos());

      // Normalized (to the camera's frustum) squared distance
      double distSquaredNormalized = std::pow(dist, 2) /
        std::pow(this->camera->Far(), 2);

      // A percentage of the time we get a false negative
      if (ignition::math::Rand::DblUniform(
            this->cameraFalseNegativeProbMin,
            this->cameraFalseNegativeProbMax) < distSquaredNormalized)
      {
        continue;
      }

      // Compute amount of possible position noise.
      double posError = this->cameraMaxPositionError * distSquaredNormalized;

      // Add noise to the position of the model.
      p.Pos().X() += ignition::math::Rand::DblUniform(-posError, posError);
      p.Pos().Y() += ignition::math::Rand::DblUniform(-posError, posError);
      p.Pos().Z() += ignition::math::Rand::DblUniform(-posError, posError);

      // A percentage of the time we get a false positive for the lost person,
      if (ignition::math::Rand::DblUniform(
            this->cameraFalsePositiveProbMin,
            this->cameraFalsePositiveProbMax) < distSquaredNormalized)
      {
        // Randomly choose a model name
        this->img.objects[this->modelNames[
          ignition::math::Rand::IntUniform(0, this->modelNames.size()-1)]] = p;
      }
      else
      {
        this->img.objects[imgModel.name()] = p;
      }
    }
  }
}

//////////////////////////////////////////////////
void RobotPlugin::UpdateLinearVelocity()
{
  if (this->capacity <= 0)
    return;

  auto myPose = this->model->GetWorldPose().Ign();

  ignition::math::Vector3d linearVel;
  double limitFactor = 1.0;

  switch (this->type)
  {
    default:
    case RobotPlugin::GROUND:
      {
        // Get linear velocity in world frame
        linearVel = myPose.Rot().RotateVector(
            this->targetLinVel * ignition::math::Vector3d::UnitX);

        limitFactor = linearVel.Length() / this->groundMaxLinearVel;
        break;
      }
    case RobotPlugin::ROTOR:
      {
        // Get linear velocity in world frame
        linearVel = myPose.Rot().RotateVector(this->targetLinVel);

        limitFactor = linearVel.Length() / this->rotorMaxLinearVel;
        break;
      }
    case RobotPlugin::FIXED_WING:
      {
        // Get linear velocity in world frame
        linearVel = myPose.Rot().RotateVector(
            this->targetLinVel * ignition::math::Vector3d::UnitX);

        limitFactor = linearVel.Length() / this->fixedMaxLinearVel;
        break;
      }
  };

  // Clamp the linear velocity
  linearVel = linearVel /
    ignition::math::clamp(limitFactor, 1.0, limitFactor);

  this->model->SetLinearVel(linearVel);
}

//////////////////////////////////////////////////
void RobotPlugin::UpdateAngularVelocity()
{
  if (this->capacity <= 0)
    return;

  switch (this->type)
  {
    default:
    case RobotPlugin::GROUND:
      {
        double vel = ignition::math::clamp(this->targetAngVel.Z(),
            -this->groundMaxAngularVel, this->groundMaxAngularVel);
        this->model->SetAngularVel(ignition::math::Vector3d(vel, 0, 0));
        break;
      }
    case RobotPlugin::ROTOR:
      {
        // Clamp the angular velocity
        double limitFactor = this->targetAngVel.Length() /
          this->rotorMaxAngularVel;
        ignition::math::Vector3d vel = this->targetAngVel /
          ignition::math::clamp(limitFactor, 1.0, limitFactor);

        this->model->SetAngularVel(vel);
        break;
      }
    case RobotPlugin::FIXED_WING:
      {
        double yawRate = 0.0;
        double rollRate = 0.0;

        // Current orientation as Euler angles
        ignition::math::Vector3d rpy = this->observedOrient.Euler();

        // Make sure we don't divide by zero. The vehicle should also
        // be moving before it can bank.
        if (!ignition::math::equal(this->linearVelocityNoNoise.X(), 0.0))
        {
          yawRate = (-9.81 * tan(rpy.X())) / this->linearVelocityNoNoise.X();
          yawRate = ignition::math::clamp(yawRate, -IGN_DTOR(10), IGN_DTOR(10));
          rollRate = ignition::math::clamp(this->targetAngVel[0],
              -IGN_DTOR(5), IGN_DTOR(5));
        }

        this->model->SetAngularVel(ignition::math::Vector3d(rollRate,
              ignition::math::clamp(this->targetAngVel[1],
                -this->fixedMaxAngularVel, this->fixedMaxAngularVel), yawRate));
        break;
      }
  };
}

//////////////////////////////////////////////////
bool RobotPlugin::Imu(ignition::math::Vector3d &_linVel,
  ignition::math::Vector3d &_angVel, ignition::math::Quaterniond &_orient) const
{
  _linVel = this->observedlinVel;
  _angVel = this->observedAngVel;
  _orient = this->observedOrient;
  return true;
}

//////////////////////////////////////////////////
bool RobotPlugin::Bearing(ignition::math::Angle &_bearing) const
{
  _bearing = this->observedBearing;
  return true;
}

//////////////////////////////////////////////////
bool RobotPlugin::BooPose(double &_latitude, double &_longitude) const
{
  if (!this->boo)
    return false;

  // Convert gazebo pose to lat/lon
  ignition::math::Vector3d spherical =
    this->world->GetSphericalCoordinates()->SphericalFromLocal(
        this->boo->GetWorldPose().Ign().Pos());

  _latitude = spherical.X();
  _longitude = spherical.Y();

  return true;
}

//////////////////////////////////////////////////
bool RobotPlugin::Pose(double &_latitude,
                       double &_longitude,
                       double &_altitude) const
{
  if (!this->gps)
  {
    gzerr << "No GPS sensor available" << std::endl;
    _latitude = _longitude = _altitude = 0.0;
    return false;
  }

  _latitude = this->observedLatitude;
  _longitude = this->observedLongitude;
  _altitude = this->observedAltitude;

  return true;
}

//////////////////////////////////////////////////
bool RobotPlugin::Image(ImageData &_img) const
{
  if (!this->camera)
  {
    gzerr << "No logical_camera sensor available" << std::endl;
    return false;
  }

  _img = this->img;

  return true;
}

//////////////////////////////////////////////////
void RobotPlugin::SearchArea(double &_minLatitude,
                             double &_maxLatitude,
                             double &_minLongitude,
                             double &_maxLongitude)
{
  _minLatitude = this->searchMinLatitude;
  _maxLatitude = this->searchMaxLatitude;
  _minLongitude = this->searchMinLongitude;
  _maxLongitude = this->searchMaxLongitude;
}

//////////////////////////////////////////////////
std::string RobotPlugin::Host() const
{
  return this->address;
}

//////////////////////////////////////////////////
std::vector<std::string> RobotPlugin::Neighbors() const
{
  std::lock_guard<std::mutex> lock(this->mutex);
  return this->neighbors;
}

//////////////////////////////////////////////////
void RobotPlugin::Update(const gazebo::common::UpdateInfo & /*_info*/)
{
}

//////////////////////////////////////////////////
void RobotPlugin::Loop(const gazebo::common::UpdateInfo &_info)
{
  // Used for logging.
  this->incomingMsgs.Clear();

  // Update the state of the battery
  this->UpdateBattery();

  // Only update sensors if we have enough juice
  if (this->capacity > 0)
  {
    this->UpdateSensors();
    this->SetLinearVelocity(0, 0, 0);
    this->SetAngularVelocity(0, 0, 0);
  }

  // Always give the team controller an update.
  this->Update(_info);

  // Apply the controller's actions to the simulation.
  this->UpdateLinearVelocity();
  this->UpdateAngularVelocity();

  // Adjust pose as necessary.
  this->AdjustPose();
}

//////////////////////////////////////////////////
void RobotPlugin::AdjustPose()
{
  if (!this->terrain || !this->model)
    return;

  // Get the pose of the vehicle
  ignition::math::Pose3d pose = this->model->GetWorldPose().Ign();

  // Constrain X position to the terrain boundaries
  pose.Pos().X(ignition::math::clamp(pose.Pos().X(),
        -this->terrainSize.X() * 0.5, this->terrainSize.X() * 0.5));

  // Constrain Y position to the terrain boundaries
  pose.Pos().Y(ignition::math::clamp(pose.Pos().Y(),
        -this->terrainSize.Y() * 0.5, this->terrainSize.Y() * 0.5));

  ignition::math::Vector3d norm;
  ignition::math::Vector3d terrainPos;
  this->TerrainLookup(pose.Pos(), terrainPos, norm);

  // Constrain each type of robot
  switch (this->Type())
  {
    default:
    case GROUND:
      {
        ignition::math::Vector3d euler = pose.Rot().Euler();

        // Project normal onto xy plane
        ignition::math::Vector3d norm2d(norm.X(), norm.Y(), 0);
        norm2d.Normalize();

        // Pitch vector
        ignition::math::Vector3d normPitchDir(
            cos(euler.Z()), sin(euler.Z()), 0);

        // Roll vector
        ignition::math::Vector3d normRollDir(sin(euler.Z()),
            -cos(euler.Z()), 0);

        // Compute pitch and roll
        double pitch = norm2d.Dot(normPitchDir) * acos(norm.Z());
        double roll = norm2d.Dot(normRollDir) * acos(norm.Z());

        // Add half the height of the vehicle
        pose.Pos().Z(terrainPos.Z() + this->modelHeight2);
        pose.Rot().Euler(roll, pitch, pose.Rot().Euler().Z());

        // Set the pose.
        this->model->SetRelativePose(pose);
        break;
      }
    case ROTOR:
      {
        if (pose.Pos().Z() < terrainPos.Z() + this->modelHeight2)
        {
          pose.Pos().Z(terrainPos.Z() + this->modelHeight2);

          // Set the pose.
          this->model->SetWorldPose(pose);
        }
        break;
      }
    case FIXED_WING:
      {
        if (pose.Pos().Z() < terrainPos.Z() + this->modelHeight2)
        {
          pose.Pos().Z(terrainPos.Z() + this->modelHeight2);

          // Set the pose.
          this->model->SetWorldPose(pose);
        }
        break;
      }
  };
}

//////////////////////////////////////////////////
void RobotPlugin::Load(gazebo::physics::ModelPtr _model,
                       sdf::ElementPtr _sdf)
{
  GZ_ASSERT(_model, "RobotPlugin _model pointer is NULL");
  GZ_ASSERT(_sdf, "RobotPlugin _sdf pointer is NULL");
  this->model = _model;
  if (!this->model)
  {
    gzerr << "Invalid model pointer. Plugin will not load.\n";
    return;
  }
  this->modelHeight2 = this->model->GetBoundingBox().GetZLength()*0.5;

  // We assume that the physics step size will not change during simulation.
  this->world = this->model->GetWorld();

  // We assume the BOO is named "boo".
  this->boo = this->world->GetModel("boo");

  if (!this->boo)
  {
    gzwarn << "No base of operations (BOO) found.\n";
  }

  // Get the terrain, if it's present
  gazebo::physics::ModelPtr terrainModel =
    this->model->GetWorld()->GetModel("terrain");

  // Load some info about the terrain.
  if (terrainModel)
  {
    this->terrain =
      boost::dynamic_pointer_cast<gazebo::physics::HeightmapShape>(
          terrainModel->GetLink()->GetCollision("collision")->GetShape());

    // Get the size of the terrain
    this->terrainSize = this->terrain->GetSize().Ign();

    // Set the terrain scaling.
    this->terrainScaling.Set(this->terrain->GetSize().x /
        (this->terrain->GetVertexCount().x-1),
        this->terrain->GetSize().y /
        (this->terrain->GetVertexCount().y-1));
  }


  // Load battery information
  if (_sdf->HasElement("battery"))
  {
    sdf::ElementPtr battery = _sdf->GetElement("battery");

    this->startCapacity = battery->Get<double>("capacity");
    this->capacity = this->startCapacity;

    this->consumption = battery->Get<double>("consumption");

    this->consumptionFactor = ignition::math::clamp(
        battery->Get<double>("consumption_factor"), 0.0, 1.0);
  }

  // Load the vehicle type
  if (_sdf->HasElement("type"))
  {
    std::string vehicleType = _sdf->Get<std::string>("type");
    if (vehicleType == "ground")
      this->type = GROUND;
    else if (vehicleType == "rotor")
      this->type = ROTOR;
    else if (vehicleType == "fixed_wing")
      this->type = FIXED_WING;
    else
      gzerr << "Unknown vehicle type[" << vehicleType <<"], using ground.\n";
  }
  else
  {
    gzerr << "No vehicle type specified, using ground.\n";
  }

  // Collide with nothing
  for (auto &link : this->model->GetLinks())
    link->SetCollideMode("none");

  // Read the robot address.
  if (!_sdf->HasElement("address"))
  {
    gzerr << "RobotPlugin::Load(): Unable to find the <address> parameter\n";
    return;
  }

  this->address = _sdf->Get<std::string>("address");

  // We treat the BOO specially; it's a robot, but doesn't have any sensors.
  if (this->address != "boo")
  {
    // Get the camera sensor
    if (_sdf->HasElement("camera"))
    {
      this->camera =
        boost::dynamic_pointer_cast<gazebo::sensors::LogicalCameraSensor>(
          gazebo::sensors::get_sensor(this->model->GetScopedName(true) + "::" +
            _sdf->Get<std::string>("camera")));

      if (!this->camera)
      {
        gzerr << "Trying to get a logical_camera for robot with address["
          << this->address << "], but the specified camera[" <<
          _sdf->Get<std::string>("camera") << "] has an incorrect type.\n";
      }
    }

    if (!this->camera)
    {
      gzwarn << "No camera sensor found on robot with address "
        << this->address << std::endl;
    }

    // Get the gps sensor
    if (_sdf->HasElement("gps"))
    {
      this->gps =
        boost::dynamic_pointer_cast<gazebo::sensors::GpsSensor>(
          gazebo::sensors::get_sensor(this->model->GetScopedName(true) + "::" +
            _sdf->Get<std::string>("gps")));
    }

    if (!this->gps)
    {
      gzwarn << "No gps sensor found on robot with address "
        << this->address << std::endl;
    }

    // Get the IMU sensor
    if (_sdf->HasElement("imu"))
    {
      this->imu =
        boost::dynamic_pointer_cast<gazebo::sensors::ImuSensor>(
          gazebo::sensors::get_sensor(this->model->GetScopedName(true) + "::" +
            _sdf->Get<std::string>("imu")));
    }

    if (!this->imu)
    {
      gzwarn << "No IMU sensor found on robot with address "
        << this->address << std::endl;
    }
  }

  // Get the search area size, which is a child of the plugin
  this->searchMinLatitude = 0.0;
  this->searchMaxLatitude = 0.0;
  this->searchMinLongitude = 0.0;
  this->searchMaxLongitude = 0.0;
  bool foundSwarmSearchArea = false;
  sdf::ElementPtr searchAreaSDF = _sdf->GetElement("swarm_search_area");
  while (searchAreaSDF)
  {
    if (searchAreaSDF->HasElement("min_relative_latitude_deg") &&
        searchAreaSDF->HasElement("max_relative_latitude_deg") &&
        searchAreaSDF->HasElement("min_relative_longitude_deg") &&
        searchAreaSDF->HasElement("max_relative_longitude_deg"))
    {
      this->searchMinLatitude =
        searchAreaSDF->GetElement("min_relative_latitude_deg")->Get<double>();
      this->searchMaxLatitude =
        searchAreaSDF->GetElement("max_relative_latitude_deg")->Get<double>();
      this->searchMinLongitude =
        searchAreaSDF->GetElement("min_relative_longitude_deg")->Get<double>();
      this->searchMaxLongitude =
        searchAreaSDF->GetElement("max_relative_longitude_deg")->Get<double>();
      foundSwarmSearchArea = true;
      break;
    }
    searchAreaSDF = searchAreaSDF->GetNextElement("swarm_search_area");
  }

  sdf::ElementPtr modelSDF = _sdf->GetParent();

  // We have the search area size.  Now get the origin, which is in
  // spherical_coordinates, a child of the world.
  sdf::ElementPtr worldSDF = modelSDF->GetParent();
  sdf::ElementPtr sphericalCoordsSDF =
    worldSDF->GetElement("spherical_coordinates");
  bool foundSphericalCoords = false;
  while (sphericalCoordsSDF)
  {
    if (sphericalCoordsSDF->HasElement("latitude_deg") &&
        sphericalCoordsSDF->HasElement("longitude_deg"))
    {
      // Offset the search borders by the origin.
      this->searchMinLatitude +=
        sphericalCoordsSDF->GetElement("latitude_deg")->Get<double>();
      this->searchMaxLatitude +=
        sphericalCoordsSDF->GetElement("latitude_deg")->Get<double>();
      this->searchMinLongitude +=
        sphericalCoordsSDF->GetElement("longitude_deg")->Get<double>();
      this->searchMaxLongitude +=
        sphericalCoordsSDF->GetElement("longitude_deg")->Get<double>();
      foundSphericalCoords = true;
      break;
    }
    sphericalCoordsSDF =
      sphericalCoordsSDF->GetNextElement("spherical_coordinates");
  }

  if (!foundSwarmSearchArea || !foundSphericalCoords)
  {
    gzwarn << "No spherical_coordinates and/or swarm_search_area tags found. "
              "Search area will be undefined." << std::endl;
  }

  const std::string kBrokerIncomingTopic = "/swarm/broker/incoming";
  if (!this->node.Advertise(kBrokerIncomingTopic))
  {
    gzerr << "[" << this->Host() << "] RobotPlugin::Load(): Error "
          << "trying to advertise topic [" << kBrokerIncomingTopic << "]\n";
  }

  // Subscribe to the topic for receiving neighbor updates.
  const std::string kNeighborUpdatesTopic =
      "/swarm/" + this->Host() + "/neighbors";
  this->node.Subscribe(
      kNeighborUpdatesTopic, &RobotPlugin::OnNeighborsReceived, this);

  this->AdjustPose();

  // Register this plugin in the logger.
  this->logger->Register(this->Host(), this);

  // Call the Load() method from the derived plugin.
  this->Load(_sdf);

  // This is debug code that can be used to render markers in Gazebo. It
  // requires a version of gazebo with visual markers.
  // this->gzNode = gazebo::transport::NodePtr(new gazebo::transport::Node());
  // this->gzNode->Init();
  // this->markerPub =
  // this->gzNode->Advertise<gazebo::msgs::Marker>("~/marker");
  // END DEBUG CODE

  // Get all the model names, and add every name expect this->model to
  // a list. This list is used to compute false positives in the image
  // data
  for (auto const &worldModel : this->world->GetModels())
  {
    if (worldModel->GetName() != this->model->GetName() &&
        worldModel->GetName() != "ground_plane")
    {
      this->modelNames.push_back(worldModel->GetName());
    }
  }

  // Listen to the update event broadcasted every simulation iteration.
  this->updateConnection = gazebo::event::Events::ConnectWorldUpdateBegin(
      std::bind(&RobotPlugin::Loop, this, std::placeholders::_1));
}

//////////////////////////////////////////////////
void RobotPlugin::OnMsgReceived(const std::string &/*_topic*/,
    const msgs::Datagram &_msg)
{
  const std::string topic = "/swarm/" + _msg.dst_address() + "/" +
      std::to_string(_msg.dst_port());

  if (this->callbacks.find(topic) == this->callbacks.end())
  {
    gzerr << "[" << this->Host() << "] RobotPlugin::OnMsgReceived(): "
          << "Address [" << topic << "] not found" << std::endl;
    return;
  }

  // Ignore if the address of this robot was not a neighbor of the sender.
  bool visible = false;
  for (auto i = 0; i < _msg.recipients().size(); ++i)
  {
    if (_msg.recipients(i) == this->Host())
    {
      visible = true;
      break;
    }
  }

  if (visible)
  {
    // Run the user callback.
    auto const &userCallback = this->callbacks[topic];
    userCallback(_msg.src_address(), _msg.dst_address(),
                 _msg.dst_port(), _msg.data());
  }

  // Save the new message received for future logging.
  auto newMsg = this->incomingMsgs.add_message();
  newMsg->set_src_address(_msg.src_address());
  newMsg->set_dst_address(_msg.dst_address());
  newMsg->set_dst_port(_msg.dst_port());
  newMsg->set_size(_msg.data().size());
  newMsg->set_delivered(visible);
}

//////////////////////////////////////////////////
void RobotPlugin::OnNeighborsReceived(const std::string &/*_topic*/,
    const msgs::Neighbor_V &_msg)
{
  std::lock_guard<std::mutex> lock(this->mutex);
  this->neighbors.clear();
  this->neighborProbabilities.clear();
  for (auto i = 0; i < _msg.neighbors().size(); ++i)
  {
    if (_msg.neighbors(i) != this->Host())
      this->neighbors.push_back(_msg.neighbors(i));
  }
}

//////////////////////////////////////////////////
RobotPlugin::VehicleType RobotPlugin::Type() const
{
  return this->type;
}

//////////////////////////////////////////////////
std::string RobotPlugin::Name() const
{
  return this->model->GetName();
}

//////////////////////////////////////////////////
void RobotPlugin::TerrainLookup(const ignition::math::Vector3d &_pos,
    ignition::math::Vector3d &_terrainPos,
    ignition::math::Vector3d &_norm) const
{
  // The robot position in the coordinate frame of the terrain
  ignition::math::Vector3d robotPos(
      (this->terrainSize.X() * 0.5 + _pos.X()) / this->terrainScaling.X(),
      (this->terrainSize.Y() * 0.5 - _pos.Y()) / this->terrainScaling.Y(), 0);

  // Three vertices that define the triangle on which the vehicle rests
  // The first vertex is closest point on the terrain
  ignition::math::Vector3d v1(std::round(robotPos.X()),
      std::round(robotPos.Y()), 0);
  ignition::math::Vector3d v2 = v1;
  ignition::math::Vector3d v3 = v1;

  // The second and third vertices are chosen based on how OGRE layouts
  // the triangle strip.
  if (static_cast<int>(v1.X()) == static_cast<int>(std::ceil(robotPos.X())) &&
      static_cast<int>(v1.Y()) == static_cast<int>(std::ceil(robotPos.Y())))
  {
    if (static_cast<int>(v1.Y()) % 2 == 0)
    {
      v2.Y(v1.Y()-1);
      v3.X(v1.X()-1);
    }
    else
    {
      ignition::math::Vector3d b(v1.X()-1, v1.Y(), 0);
      ignition::math::Vector3d c(v1.X(), v1.Y()-1, 0);
      if (robotPos.Distance(b) < robotPos.Distance(c))
      {
        v3 = b;
        v2.X(v1.X()-1);
        v2.Y(v1.Y()-1);
      }
      else
      {
        v2 = c;
        v3.X(v1.X()-1);
        v3.Y(v1.Y()-1);
      }
    }
  }
  else if (static_cast<int>(v1.X()) ==
      static_cast<int>(std::floor(robotPos.X())) &&
      static_cast<int>(v1.Y()) == static_cast<int>(std::ceil(robotPos.Y())))
  {
    if (static_cast<int>(v1.Y()) % 2 == 0)
    {
      ignition::math::Vector3d b(v1.X()+1, v1.Y(), 0);
      ignition::math::Vector3d c(v1.X(), v1.Y()-1, 0);
      if (robotPos.Distance(b) < robotPos.Distance(c))
      {
        v2 = b;
        v3.X(v1.X()+1);
        v3.Y(v1.Y()-1);
      }
      else
      {
        v3 = c;
        v2.X(v1.X()+1);
        v2.Y(v1.Y()-1);
      }
    }
    else
    {
      v2.X(v1.X()+1);
      v3.Y(v1.Y()-1);
    }
  }
  else if (static_cast<int>(v1.X()) ==
      static_cast<int>(std::floor(robotPos.X())) &&
      static_cast<int>(v1.Y()) == static_cast<int>(std::floor(robotPos.Y())))
  {
    if (static_cast<int>(v1.Y()) % 2 == 0)
    {
      ignition::math::Vector3d b(v1.X()+1, v1.Y(), 0);
      ignition::math::Vector3d c(v1.X(), v1.Y()+1, 0);
      if (robotPos.Distance(b) < robotPos.Distance(c))
      {
        v2.X(v1.X()+1);
        v2.Y(v1.Y()+1);
        v3 = b;
      }
      else
      {
        v2 = c;
        v3.X(v1.X()+1);
        v3.Y(v1.Y()+1);
      }
    }
    else
    {
      v2.Y(v1.Y()+1);
      v3.X(v1.X()+1);
    }
  }
  else
  {
    if (static_cast<int>(v1.Y()) % 2 == 0)
    {
      v2.X() -= 1;
      v3.Y() += 1;
    }
    else
    {
      ignition::math::Vector3d b(v1.X()-1, v1.Y(), 0);
      ignition::math::Vector3d c(v1.X(), v1.Y()+1, 0);
      if (robotPos.Distance(b) < robotPos.Distance(c))
      {
        v2 = b;
        v3.X(v1.X()-1);
        v3.Y(v1.Y()+1);
      }
      else
      {
        v2.X(v1.X()-1);
        v2.Y(v1.Y()+1);
        v3 = c;
      }
    }
  }

  // Get the height at each vertex
  v1.Z(this->terrain->GetHeight(v1.X(), v1.Y()));
  v2.Z(this->terrain->GetHeight(v2.X(), v2.Y()));
  v3.Z(this->terrain->GetHeight(v3.X(), v3.Y()));

  // Display a marker that highlights the vertices currently used to
  // compute the vehicles height. This is debug code that is very useful
  // but it requires a version of gazebo with visual markers.
  //
  // gazebo::msgs::Marker markerMsg;
  // markerMsg.set_layer("default");
  // markerMsg.set_id(0);
  // markerMsg.set_action(gazebo::msgs::Marker::MODIFY);
  // markerMsg.set_type(gazebo::msgs::Marker::LINE_STRIP);


  // v1a.Z() += 0.1;
  // v2a.Z() += 0.1;
  // v3a.Z() += 0.1;
  // gazebo::msgs::Set(markerMsg.add_point(), v1a);
  // gazebo::msgs::Set(markerMsg.add_point(), v2a);
  // gazebo::msgs::Set(markerMsg.add_point(), v3a);
  // if (this->markerPub)
  //   this->markerPub->Publish(markerMsg);
  // END DEBUG CODE

  ignition::math::Vector3d v1a = v1;
  ignition::math::Vector3d v2a = v2;
  ignition::math::Vector3d v3a = v3;
  v1a.X(v1a.X()*this->terrainScaling.X() - this->terrainSize.X()*0.5);
  v1a.Y(this->terrainSize.Y()*0.5 - v1a.Y()*this->terrainScaling.Y());

  v2a.X(v2a.X()*this->terrainScaling.X() - this->terrainSize.X()*0.5);
  v2a.Y(this->terrainSize.Y()*0.5 - v2a.Y()*this->terrainScaling.Y());

  v3a.X(v3a.X()*this->terrainScaling.X() - this->terrainSize.X()*0.5);
  v3a.Y(this->terrainSize.Y()*0.5 - v3a.Y()*this->terrainScaling.Y());

  _norm = ignition::math::Vector3d::Normal(v1a, v2a, v3a);

  // Triangle normal
  ignition::math::Vector3d norm = ignition::math::Vector3d::Normal(v1, v2, v3);

  // Ray direction to intersect with triangle
  ignition::math::Vector3d rayDir(0, 0, -1);

  // Ray start point
  ignition::math::Vector3d rayPt(robotPos.X(), robotPos.Y(), 1000);

  // Distance from ray start to triangle intersection
  double intersection = -norm.Dot(rayPt - v1) / norm.Dot(rayDir);

  // Height of the terrain
  _terrainPos = rayPt + intersection * rayDir;
}

/////////////////////////////////////////////////
void RobotPlugin::UpdateBattery()
{
  if (this->model->GetName() == "boo")
    return;

  double distToBOO = IGN_DBL_MAX;

  if (this->boo)
  {
    distToBOO = this->model->GetWorldPose().pos.Distance(
        this->boo->GetWorldPose().pos);
  }

  // Check to see if the robot is in a recharge state:
  //    - Near the BOO
  //    - Not moving
  if (distToBOO < this->booRechargeDistance &&
      this->linearVelocityNoNoise == ignition::math::Vector3d::Zero &&
      this->angularVelocityNoNoise == ignition::math::Vector3d::Zero)
  {
    // The amount of the capacity recharged.
    double mAhRecharged = (this->consumption * (this->consumptionFactor*4) *
        (this->world->GetPhysicsEngine()->GetMaxStepSize() / 3600.0));

    this->capacity = std::min(this->capacity + mAhRecharged,
                              this->startCapacity);
  }
  else
  {
    // The amount of the capacity consumed.
    double mAhConsumed = (this->consumption * this->consumptionFactor *
        (this->world->GetPhysicsEngine()->GetMaxStepSize() / 3600.0));

    this->capacity = std::max(0.0, this->capacity - mAhConsumed);
  }
}

/////////////////////////////////////////////////
double RobotPlugin::BatteryStartCapacity() const
{
  return this->startCapacity;
}

/////////////////////////////////////////////////
double RobotPlugin::BatteryCapacity() const
{
  return this->capacity;
}

/////////////////////////////////////////////////
double RobotPlugin::BatteryConsumption() const
{
  return this->consumption;
}

/////////////////////////////////////////////////
double RobotPlugin::BatteryConsumptionFactor() const
{
  return this->consumptionFactor;
}

/////////////////////////////////////////////////
double RobotPlugin::ExpectedBatteryLife() const
{
  return ((this->capacity / this->consumption) * this->consumptionFactor) *
    3600;
}

/////////////////////////////////////////////////
ignition::math::Pose3d RobotPlugin::CameraToWorld(
  const ignition::math::Pose3d &_poseinCamera) const
{
  auto poseInWorld = _poseinCamera + this->model->GetWorldPose().Ign();
  return poseInWorld;
}

/////////////////////////////////////////////////
void RobotPlugin::OnLog(msgs::LogEntry &_logEntry) const
{
  // Fill the last GPS observation.
  msgs::Gps *obsGps = new msgs::Gps();
  obsGps->set_latitude(this->observedLatitude);
  obsGps->set_longitude(this->observedLongitude);
  obsGps->set_altitude(this->observedAltitude);

  // Fill the last IMU observation.
<<<<<<< HEAD
  msgs::Vector3 *obsVlin = new msgs::Vector3();
  msgs::Vector3 *obsVang = new msgs::Vector3();
  msgs::Quaternion *obsOrient = new msgs::Quaternion();
=======
  gazebo::msgs::Vector3d *obsVlin = new gazebo::msgs::Vector3d();
  gazebo::msgs::Vector3d *obsVang = new gazebo::msgs::Vector3d();
  gazebo::msgs::Quaternion *obsOrient = new gazebo::msgs::Quaternion();
>>>>>>> 73c1a9b8
  msgs::Imu *obsImu = new msgs::Imu();
  obsVlin->set_x(this->observedlinVel.X());
  obsVlin->set_y(this->observedlinVel.Y());
  obsVlin->set_z(this->observedlinVel.Z());
  obsVang->set_x(this->observedAngVel.X());
  obsVang->set_y(this->observedAngVel.Y());
  obsVang->set_z(this->observedAngVel.Z());
  obsOrient->set_x(this->observedOrient.X());
  obsOrient->set_y(this->observedOrient.Y());
  obsOrient->set_z(this->observedOrient.Z());
  obsOrient->set_w(this->observedOrient.W());
  obsImu->set_allocated_linvel(obsVlin);
  obsImu->set_allocated_angvel(obsVang);
  obsImu->set_allocated_orientation(obsOrient);

  // Fill the camera observation.
  msgs::ImageData *obsImage = new msgs::ImageData();
  for (const auto imgObj : this->img.objects)
  {
    msgs::ObjPose *obj = obsImage->add_object();
    obj->set_name(imgObj.first);
    obj->mutable_pose()->mutable_position()->set_x(imgObj.second.Pos().X());
    obj->mutable_pose()->mutable_position()->set_y(imgObj.second.Pos().Y());
    obj->mutable_pose()->mutable_position()->set_z(imgObj.second.Pos().Z());
    obj->mutable_pose()->mutable_orientation()->set_x(imgObj.second.Rot().X());
    obj->mutable_pose()->mutable_orientation()->set_y(imgObj.second.Rot().Y());
    obj->mutable_pose()->mutable_orientation()->set_z(imgObj.second.Rot().Z());
    obj->mutable_pose()->mutable_orientation()->set_w(imgObj.second.Rot().W());
  }

  msgs::Sensors *sensors = new msgs::Sensors();
  sensors->set_allocated_gps(obsGps);
  sensors->set_allocated_imu(obsImu);
  sensors->set_bearing(this->observedBearing.Radian());
  sensors->set_allocated_image(obsImage);
  sensors->set_battery_capacity(this->BatteryCapacity());

  // Fill the sensor information of the log entry.
  _logEntry.set_allocated_sensors(sensors);

  // Fill the actions.
<<<<<<< HEAD
  msgs::Vector3 *targetVlin = new msgs::Vector3();
  msgs::Vector3 *targetVang = new msgs::Vector3();
=======
  gazebo::msgs::Vector3d *targetVlin = new gazebo::msgs::Vector3d();
  gazebo::msgs::Vector3d *targetVang = new gazebo::msgs::Vector3d();
>>>>>>> 73c1a9b8
  targetVlin->set_x(this->targetLinVel.X());
  targetVlin->set_y(this->targetLinVel.Y());
  targetVlin->set_z(this->targetLinVel.Z());
  targetVang->set_x(this->targetAngVel.X());
  targetVang->set_y(this->targetAngVel.Y());
  targetVang->set_z(this->targetAngVel.Z());

  msgs::Actions *actions = new msgs::Actions();
  actions->set_allocated_linvel(targetVlin);
  actions->set_allocated_angvel(targetVang);

  _logEntry.set_allocated_actions(actions);
<<<<<<< HEAD

  // Fill the incoming messages.
  _logEntry.mutable_incoming_msgs()->CopyFrom(this->incomingMsgs);
=======
>>>>>>> 73c1a9b8
}<|MERGE_RESOLUTION|>--- conflicted
+++ resolved
@@ -1126,15 +1126,9 @@
   obsGps->set_altitude(this->observedAltitude);
 
   // Fill the last IMU observation.
-<<<<<<< HEAD
-  msgs::Vector3 *obsVlin = new msgs::Vector3();
-  msgs::Vector3 *obsVang = new msgs::Vector3();
-  msgs::Quaternion *obsOrient = new msgs::Quaternion();
-=======
   gazebo::msgs::Vector3d *obsVlin = new gazebo::msgs::Vector3d();
   gazebo::msgs::Vector3d *obsVang = new gazebo::msgs::Vector3d();
   gazebo::msgs::Quaternion *obsOrient = new gazebo::msgs::Quaternion();
->>>>>>> 73c1a9b8
   msgs::Imu *obsImu = new msgs::Imu();
   obsVlin->set_x(this->observedlinVel.X());
   obsVlin->set_y(this->observedlinVel.Y());
@@ -1176,13 +1170,8 @@
   _logEntry.set_allocated_sensors(sensors);
 
   // Fill the actions.
-<<<<<<< HEAD
-  msgs::Vector3 *targetVlin = new msgs::Vector3();
-  msgs::Vector3 *targetVang = new msgs::Vector3();
-=======
   gazebo::msgs::Vector3d *targetVlin = new gazebo::msgs::Vector3d();
   gazebo::msgs::Vector3d *targetVang = new gazebo::msgs::Vector3d();
->>>>>>> 73c1a9b8
   targetVlin->set_x(this->targetLinVel.X());
   targetVlin->set_y(this->targetLinVel.Y());
   targetVlin->set_z(this->targetLinVel.Z());
@@ -1195,10 +1184,7 @@
   actions->set_allocated_angvel(targetVang);
 
   _logEntry.set_allocated_actions(actions);
-<<<<<<< HEAD
 
   // Fill the incoming messages.
   _logEntry.mutable_incoming_msgs()->CopyFrom(this->incomingMsgs);
-=======
->>>>>>> 73c1a9b8
 }