/*
 * Copyright (C) 2015 Open Source Robotics Foundation
 *
 * Licensed under the Apache License, Version 2.0 (the "License");
 * you may not use this file except in compliance with the License.
 * You may obtain a copy of the License at
 *
 *     http://www.apache.org/licenses/LICENSE-2.0
 *
 * Unless required by applicable law or agreed to in writing, software
 * distributed under the License is distributed on an "AS IS" BASIS,
 * WITHOUT WARRANTIES OR CONDITIONS OF ANY KIND, either express or implied.
 * See the License for the specific language governing permissions and
 * limitations under the License.
 *
*/

#include <mutex>
#include <string>
#include <vector>
#include <ignition/math/Helpers.hh>

#include <gazebo/common/Assert.hh>
#include <gazebo/common/Console.hh>
#include <gazebo/common/Plugin.hh>
#include <gazebo/math/Vector2i.hh>
#include <gazebo/transport/transport.hh>
#include <gazebo/physics/physics.hh>

#include "msgs/log_entry.pb.h"
#include "swarm/RobotPlugin.hh"

using namespace swarm;

GZ_REGISTER_MODEL_PLUGIN(RobotPlugin)

//////////////////////////////////////////////////
RobotPlugin::RobotPlugin()
  : type(GROUND),
    searchMinLatitude(0),
    searchMaxLatitude(0),
    searchMinLongitude(0),
    searchMaxLongitude(0),
    modelHeight2(0),
    observedLatitude(0),
    observedLongitude(0),
    observedAltitude(0),
    startCapacity(1),
    capacity(1),
    consumption(0),
    consumptionFactor(0)
{
}

//////////////////////////////////////////////////
RobotPlugin::~RobotPlugin()
{
  gazebo::event::Events::DisconnectWorldUpdateBegin(this->updateConnection);
}

//////////////////////////////////////////////////
void RobotPlugin::Load(sdf::ElementPtr /*_sdf*/)
{
}

//////////////////////////////////////////////////
bool RobotPlugin::SendTo(const std::string &_data,
    const std::string &_dstAddress, const uint32_t _port)
{
  // Restrict the maximum size of a message.
  if (_data.size() > this->kMtu)
  {
    gzerr << "[" << this->Host() << "] RobotPlugin::SendTo() error: Payload "
          << "size (" << _data.size() << ") is greater than the maximum "
          << "allowed (" << this->kMtu << ")" << std::endl;
    return false;
  }

  msgs::Datagram msg;
  msg.set_src_address(this->Host());
  msg.set_dst_address(_dstAddress);
  msg.set_dst_port(_port);
  msg.set_data(_data);

  // The neighbors list will be included in the broker.

  // Send the message from the agent to the broker.
  const std::string kBrokerIncomingTopic = "/swarm/broker/incoming";
  if (!this->node.Publish(kBrokerIncomingTopic, msg))
  {
    gzerr << "[" << this->Host() << "] RobotPlugin::SendTo(): Error "
          << "trying to publish on topic [" << kBrokerIncomingTopic << "]"
          << std::endl;
    return false;
  }

  return true;
}

//////////////////////////////////////////////////
bool RobotPlugin::SetLinearVelocity(const ignition::math::Vector3d &_velocity)
{
  if (this->capacity <= 0)
    return false;

  this->targetLinVel = _velocity;
  return true;
}

//////////////////////////////////////////////////
bool RobotPlugin::SetLinearVelocity(const double _x, const double _y,
    const double _z)
{
  return this->SetLinearVelocity(ignition::math::Vector3d(_x, _y, _z));
}

//////////////////////////////////////////////////
bool RobotPlugin::SetAngularVelocity(const ignition::math::Vector3d &_velocity)
{
  if (this->capacity <= 0)
    return false;

  this->targetAngVel = _velocity;
  return true;
}

//////////////////////////////////////////////////
bool RobotPlugin::SetAngularVelocity(const double _x, const double _y,
    const double _z)
{
  return this->SetAngularVelocity(ignition::math::Vector3d(_x, _y, _z));
}

//////////////////////////////////////////////////
void RobotPlugin::UpdateSensors()
{
  if (this->gps)
  {
    this->observedLatitude = this->gps->Latitude().Degree();
    this->observedLongitude = this->gps->Longitude().Degree();
    this->observedAltitude = this->gps->GetAltitude();
  }

  if (this->imu)
  {
    this->observedlinVel = this->model->GetRelativeLinearVel().Ign() +
      ignition::math::Vector3d(
          ignition::math::Rand::DblNormal(0, 0.0002),
          ignition::math::Rand::DblNormal(0, 0.0002),
          ignition::math::Rand::DblNormal(0, 0.0002));

    this->observedAngVel = this->imu->AngularVelocity();
    this->observedOrient = this->imu->Orientation();
  }

  // Get the Yaw angle of the model in Gazebo world coordinates.
  this->observedBearing = ignition::math::Angle(
      this->model->GetWorldPose().rot.GetAsEuler().z +
      ignition::math::Rand::DblNormal(0, 0.035));

  // A "0" bearing value means that the model is facing North.
  // North is aligned with the Gazebo Y axis, so we should add an offset of
  // PI/2 to the bearing in the Gazebo world coordinates.
  this->observedBearing = ignition::math::Angle::HalfPi - this->observedBearing;

  // Normalize: Gazebo orientation uses PI,-PI but compasses seem
  // to use 0,2*PI.
  if (this->observedBearing.Radian() < 0)
    this->observedBearing = ignition::math::Angle::TwoPi +this->observedBearing;

  // Update camera.
  this->img.objects.clear();
  if (this->camera)
  {
    gazebo::msgs::LogicalCameraImage logicalImg = this->camera->Image();
    for (auto const imgModel : logicalImg.model())
    {
      // Skip ground plane model
      if (imgModel.name() != "ground_plane")
      {
        this->img.objects[imgModel.name()] =
            gazebo::msgs::ConvertIgn(imgModel.pose());
      }
    }
  }
}

//////////////////////////////////////////////////
void RobotPlugin::UpdateLinearVelocity()
{
  if (this->capacity <= 0)
    return;

  auto myPose = this->model->GetWorldPose().Ign();

  ignition::math::Vector3d linearVel;
  double limitFactor = 1.0;

  switch (this->type)
  {
    default:
    case RobotPlugin::GROUND:
      {
        // Get linear velocity in world frame
        linearVel = myPose.Rot().RotateVector(
<<<<<<< HEAD
            this->targetLinVel * ignition::math::Vector3d::UnitX);
=======
            _velocity * ignition::math::Vector3d::UnitX);
>>>>>>> 81570e69

        limitFactor = linearVel.Length() / this->groundMaxLinearVel;
        break;
      }
    case RobotPlugin::ROTOR:
      {
        // Get linear velocity in world frame
<<<<<<< HEAD
        linearVel = myPose.Rot().RotateVector(this->targetLinVel);
=======
        linearVel = myPose.Rot().RotateVector(_velocity);
>>>>>>> 81570e69

        limitFactor = linearVel.Length() / this->rotorMaxLinearVel;
        break;
      }
    case RobotPlugin::FIXED_WING:
      {
        // Get linear velocity in world frame
        linearVel = myPose.Rot().RotateVector(
<<<<<<< HEAD
            this->targetLinVel * ignition::math::Vector3d::UnitX);
=======
            _velocity * ignition::math::Vector3d::UnitX);
>>>>>>> 81570e69

        limitFactor = linearVel.Length() / this->fixedMaxLinearVel;
        break;
      }
  };

  // Clamp the linear velocity
  linearVel = linearVel /
    ignition::math::clamp(limitFactor, 1.0, limitFactor);
<<<<<<< HEAD
=======

  this->model->SetLinearVel(linearVel);

  return true;
}
>>>>>>> 81570e69

  this->model->SetLinearVel(linearVel);
}

//////////////////////////////////////////////////
void RobotPlugin::UpdateAngularVelocity()
{
  if (this->capacity <= 0)
    return;

  switch (this->type)
  {
    default:
    case RobotPlugin::GROUND:
      {
<<<<<<< HEAD
        double vel = ignition::math::clamp(this->targetAngVel.Z(),
=======
        double vel = ignition::math::clamp(_velocity.Z(),
>>>>>>> 81570e69
            -this->groundMaxAngularVel, this->groundMaxAngularVel);
        this->model->SetAngularVel(ignition::math::Vector3d(vel, 0, 0));
        break;
      }
    case RobotPlugin::ROTOR:
      {
        // Clamp the angular velocity
<<<<<<< HEAD
        double limitFactor = this->targetAngVel.Length() /
          this->rotorMaxAngularVel;
        ignition::math::Vector3d vel = this->targetAngVel /
=======
        double limitFactor = _velocity.Length() / this->rotorMaxAngularVel;
        ignition::math::Vector3d vel = _velocity /
>>>>>>> 81570e69
          ignition::math::clamp(limitFactor, 1.0, limitFactor);

        this->model->SetAngularVel(vel);
        break;
      }
    case RobotPlugin::FIXED_WING:
      {
        double yawRate = 0.0;
        double rollRate = 0.0;

        // Current orientation as Euler angles
        ignition::math::Vector3d rpy = this->observedOrient.Euler();

        // Make sure we don't divide by zero. The vehicle should also
        // be moving before it can bank.
        if (!ignition::math::equal(this->linearVelocityNoNoise.X(), 0.0))
        {
          yawRate = (-9.81 * tan(rpy.X())) / this->linearVelocityNoNoise.X();
          yawRate = ignition::math::clamp(yawRate, -IGN_DTOR(10), IGN_DTOR(10));
          rollRate = ignition::math::clamp(this->targetAngVel[0],
              -IGN_DTOR(5), IGN_DTOR(5));
        }

        this->model->SetAngularVel(ignition::math::Vector3d(rollRate,
<<<<<<< HEAD
              ignition::math::clamp(this->targetAngVel[1],
                -this->fixedMaxAngularVel, this->fixedMaxAngularVel), yawRate));
        break;
      }
  };
=======
              ignition::math::clamp(_velocity[1], -this->fixedMaxAngularVel,
                this->fixedMaxAngularVel), yawRate));
        break;
      }
  };

  return true;
}

//////////////////////////////////////////////////
bool RobotPlugin::SetAngularVelocity(const double _x, const double _y,
    const double _z)
{
  return this->SetAngularVelocity(ignition::math::Vector3d(_x, _y, _z));
}

//////////////////////////////////////////////////
void RobotPlugin::UpdateSensors()
{
  if (this->imu)
  {
    this->linearVelocityNoNoise = this->model->GetRelativeLinearVel().Ign();
    this->angularVelocityNoNoise = this->model->GetRelativeAngularVel().Ign();

    this->linearVelocity = this->linearVelocityNoNoise +
      ignition::math::Vector3d(
          ignition::math::Rand::DblNormal(0, 0.0002),
          ignition::math::Rand::DblNormal(0, 0.0002),
          ignition::math::Rand::DblNormal(0, 0.0002));

    this->angularVelocity = this->imu->AngularVelocity();
    this->orientation = this->imu->Orientation();
  }

  // Get the Yaw angle of the model in Gazebo world coordinates.
  this->bearing = ignition::math::Angle(
      this->model->GetWorldPose().rot.GetAsEuler().z +
      ignition::math::Rand::DblNormal(0, 0.035));

  // A "0" bearing value means that the model is facing North.
  // North is aligned with the Gazebo Y axis, so we should add an offset of
  // PI/2 to the bearing in the Gazebo world coordinates.
  this->bearing = ignition::math::Angle::HalfPi - this->bearing;

  // Normalize: Gazebo orientation uses PI,-PI but compasses seem
  // to use 0,2*PI.
  if (this->bearing.Radian() < 0)
    this->bearing = ignition::math::Angle::TwoPi + this->bearing;
>>>>>>> 81570e69
}

//////////////////////////////////////////////////
bool RobotPlugin::Imu(ignition::math::Vector3d &_linVel,
  ignition::math::Vector3d &_angVel, ignition::math::Quaterniond &_orient) const
{
  _linVel = this->observedlinVel;
  _angVel = this->observedAngVel;
  _orient = this->observedOrient;
  return true;
}

//////////////////////////////////////////////////
bool RobotPlugin::Bearing(ignition::math::Angle &_bearing) const
{
  _bearing = this->observedBearing;
  return true;
}

//////////////////////////////////////////////////
bool RobotPlugin::BooPose(double &_latitude, double &_longitude) const
{
  if (!this->boo)
    return false;

  // Convert gazebo pose to lat/lon
  ignition::math::Vector3d spherical =
    this->world->GetSphericalCoordinates()->SphericalFromLocal(
        this->boo->GetWorldPose().Ign().Pos());

  _latitude = spherical.X();
  _longitude = spherical.Y();

  return true;
}

//////////////////////////////////////////////////
bool RobotPlugin::Pose(double &_latitude,
                       double &_longitude,
                       double &_altitude) const
{
  if (!this->gps)
  {
    gzerr << "No GPS sensor available" << std::endl;
    _latitude = _longitude = _altitude = 0.0;
    return false;
  }

  _latitude = this->observedLatitude;
  _longitude = this->observedLongitude;
  _altitude = this->observedAltitude;

  return true;
}

//////////////////////////////////////////////////
bool RobotPlugin::Image(ImageData &_img) const
{
  if (!this->camera)
  {
    gzerr << "No logical_camera sensor available" << std::endl;
    return false;
  }

  _img = this->img;
  return true;
}

//////////////////////////////////////////////////
void RobotPlugin::SearchArea(double &_minLatitude,
                             double &_maxLatitude,
                             double &_minLongitude,
                             double &_maxLongitude)
{
  _minLatitude = this->searchMinLatitude;
  _maxLatitude = this->searchMaxLatitude;
  _minLongitude = this->searchMinLongitude;
  _maxLongitude = this->searchMaxLongitude;
}

//////////////////////////////////////////////////
std::string RobotPlugin::Host() const
{
  return this->address;
}

//////////////////////////////////////////////////
std::vector<std::string> RobotPlugin::Neighbors() const
{
  std::lock_guard<std::mutex> lock(this->mutex);
  return this->neighbors;
}

//////////////////////////////////////////////////
void RobotPlugin::Update(const gazebo::common::UpdateInfo & /*_info*/)
{
}

//////////////////////////////////////////////////
void RobotPlugin::Loop(const gazebo::common::UpdateInfo &_info)
{
  // Update the state of the battery
  this->UpdateBattery();

  // Only update sensors if we have enough juice
  if (this->capacity > 0)
  {
    this->UpdateSensors();
    this->SetLinearVelocity(0, 0, 0);
    this->SetAngularVelocity(0, 0, 0);
  }

  // Always give the team controller an update.
  this->Update(_info);

  // Apply the controller's actions to the simulation.
  this->UpdateLinearVelocity();
  this->UpdateAngularVelocity();

  // Adjust pose as necessary.
  this->AdjustPose();
}

//////////////////////////////////////////////////
void RobotPlugin::AdjustPose()
{
  if (!this->terrain || !this->model)
    return;

  // Get the pose of the vehicle
  ignition::math::Pose3d pose = this->model->GetWorldPose().Ign();

  // Constrain X position to the terrain boundaries
  pose.Pos().X(ignition::math::clamp(pose.Pos().X(),
        -this->terrainSize.X() * 0.5, this->terrainSize.X() * 0.5));

  // Constrain Y position to the terrain boundaries
  pose.Pos().Y(ignition::math::clamp(pose.Pos().Y(),
        -this->terrainSize.Y() * 0.5, this->terrainSize.Y() * 0.5));

  ignition::math::Vector3d norm;
  ignition::math::Vector3d terrainPos;
  this->TerrainLookup(pose.Pos(), terrainPos, norm);

  // Constrain each type of robot
  switch (this->Type())
  {
    default:
    case GROUND:
      {
        ignition::math::Vector3d euler = pose.Rot().Euler();

        // Project normal onto xy plane
        ignition::math::Vector3d norm2d(norm.X(), norm.Y(), 0);
        norm2d.Normalize();

        // Pitch vector
        ignition::math::Vector3d normPitchDir(
            cos(euler.Z()), sin(euler.Z()), 0);

        // Roll vector
        ignition::math::Vector3d normRollDir(sin(euler.Z()),
            -cos(euler.Z()), 0);

        // Compute pitch and roll
        double pitch = norm2d.Dot(normPitchDir) * acos(norm.Z());
        double roll = norm2d.Dot(normRollDir) * acos(norm.Z());

        // Add half the height of the vehicle
        pose.Pos().Z(terrainPos.Z() + this->modelHeight2);
        pose.Rot().Euler(roll, pitch, pose.Rot().Euler().Z());

        // Set the pose.
        this->model->SetRelativePose(pose);
        break;
      }
    case ROTOR:
      {
        if (pose.Pos().Z() < terrainPos.Z() + this->modelHeight2)
        {
          pose.Pos().Z(terrainPos.Z() + this->modelHeight2);

          // Set the pose.
          this->model->SetWorldPose(pose);
        }
        break;
      }
    case FIXED_WING:
      {
        if (pose.Pos().Z() < terrainPos.Z() + this->modelHeight2)
        {
          pose.Pos().Z(terrainPos.Z() + this->modelHeight2);

          // Set the pose.
          this->model->SetWorldPose(pose);
        }
        break;
      }
  };
}

//////////////////////////////////////////////////
void RobotPlugin::Load(gazebo::physics::ModelPtr _model,
                       sdf::ElementPtr _sdf)
{
  GZ_ASSERT(_model, "RobotPlugin _model pointer is NULL");
  GZ_ASSERT(_sdf, "RobotPlugin _sdf pointer is NULL");
  this->model = _model;
  if (!this->model)
  {
    gzerr << "Invalid model pointer. Plugin will not load.\n";
    return;
  }
  this->modelHeight2 = this->model->GetBoundingBox().GetZLength()*0.5;

  // We assume that the physics step size will not change during simulation.
  this->world = this->model->GetWorld();

  // We assume the BOO is named "boo".
  this->boo = this->world->GetModel("boo");

  if (!this->boo)
  {
    gzwarn << "No base of operations (BOO) found.\n";
  }

  // Get the terrain, if it's present
  gazebo::physics::ModelPtr terrainModel =
    this->model->GetWorld()->GetModel("terrain");

  // Load some info about the terrain.
  if (terrainModel)
  {
    this->terrain =
      boost::dynamic_pointer_cast<gazebo::physics::HeightmapShape>(
          terrainModel->GetLink()->GetCollision("collision")->GetShape());

    // Get the size of the terrain
    this->terrainSize = this->terrain->GetSize().Ign();

    // Set the terrain scaling.
    this->terrainScaling.Set(this->terrain->GetSize().x /
        (this->terrain->GetVertexCount().x-1),
        this->terrain->GetSize().y /
        (this->terrain->GetVertexCount().y-1));
  }


  // Load battery information
  if (_sdf->HasElement("battery"))
  {
    sdf::ElementPtr battery = _sdf->GetElement("battery");

    this->startCapacity = battery->Get<double>("capacity");
    this->capacity = this->startCapacity;

    this->consumption = battery->Get<double>("consumption");

    this->consumptionFactor = ignition::math::clamp(
        battery->Get<double>("consumption_factor"), 0.0, 1.0);
  }

  // Load the vehicle type
  if (_sdf->HasElement("type"))
  {
    std::string vehicleType = _sdf->Get<std::string>("type");
    if (vehicleType == "ground")
      this->type = GROUND;
    else if (vehicleType == "rotor")
      this->type = ROTOR;
    else if (vehicleType == "fixed_wing")
      this->type = FIXED_WING;
    else
      gzerr << "Unknown vehicle type[" << vehicleType <<"], using ground.\n";
  }
  else
  {
    gzerr << "No vehicle type specified, using ground.\n";
  }

  // Collide with nothing
  for (auto &link : this->model->GetLinks())
    link->SetCollideMode("none");

  // Read the robot address.
  if (!_sdf->HasElement("address"))
  {
    gzerr << "RobotPlugin::Load(): Unable to find the <address> parameter\n";
    return;
  }

  this->address = _sdf->Get<std::string>("address");

  // We treat the BOO specially; it's a robot, but doesn't have any sensors.
  if (this->address != "boo")
  {
    // Get the camera sensor
    if (_sdf->HasElement("camera"))
    {
      this->camera =
        boost::dynamic_pointer_cast<gazebo::sensors::LogicalCameraSensor>(
          gazebo::sensors::get_sensor(this->model->GetScopedName(true) + "::" +
            _sdf->Get<std::string>("camera")));

      if (!this->camera)
      {
        gzerr << "Trying to get a logical_camera for robot with address["
          << this->address << "], but the specified camera[" <<
          _sdf->Get<std::string>("camera") << "] has an incorrect type.\n";
      }
    }

    if (!this->camera)
    {
      gzwarn << "No camera sensor found on robot with address "
        << this->address << std::endl;
    }

    // Get the gps sensor
    if (_sdf->HasElement("gps"))
    {
      this->gps =
        boost::dynamic_pointer_cast<gazebo::sensors::GpsSensor>(
          gazebo::sensors::get_sensor(this->model->GetScopedName(true) + "::" +
            _sdf->Get<std::string>("gps")));
    }

    if (!this->gps)
    {
      gzwarn << "No gps sensor found on robot with address "
        << this->address << std::endl;
    }

    // Get the IMU sensor
    if (_sdf->HasElement("imu"))
    {
      this->imu =
        boost::dynamic_pointer_cast<gazebo::sensors::ImuSensor>(
          gazebo::sensors::get_sensor(this->model->GetScopedName(true) + "::" +
            _sdf->Get<std::string>("imu")));
    }

    if (!this->imu)
    {
      gzwarn << "No IMU sensor found on robot with address "
        << this->address << std::endl;
    }
  }

  // Get the search area size, which is a child of the plugin
  this->searchMinLatitude = 0.0;
  this->searchMaxLatitude = 0.0;
  this->searchMinLongitude = 0.0;
  this->searchMaxLongitude = 0.0;
  bool foundSwarmSearchArea = false;
  sdf::ElementPtr searchAreaSDF = _sdf->GetElement("swarm_search_area");
  while (searchAreaSDF)
  {
    if (searchAreaSDF->HasElement("min_relative_latitude_deg") &&
        searchAreaSDF->HasElement("max_relative_latitude_deg") &&
        searchAreaSDF->HasElement("min_relative_longitude_deg") &&
        searchAreaSDF->HasElement("max_relative_longitude_deg"))
    {
      this->searchMinLatitude =
        searchAreaSDF->GetElement("min_relative_latitude_deg")->Get<double>();
      this->searchMaxLatitude =
        searchAreaSDF->GetElement("max_relative_latitude_deg")->Get<double>();
      this->searchMinLongitude =
        searchAreaSDF->GetElement("min_relative_longitude_deg")->Get<double>();
      this->searchMaxLongitude =
        searchAreaSDF->GetElement("max_relative_longitude_deg")->Get<double>();
      foundSwarmSearchArea = true;
      break;
    }
    searchAreaSDF = searchAreaSDF->GetNextElement("swarm_search_area");
  }

  sdf::ElementPtr modelSDF = _sdf->GetParent();

  // We have the search area size.  Now get the origin, which is in
  // spherical_coordinates, a child of the world.
  sdf::ElementPtr worldSDF = modelSDF->GetParent();
  sdf::ElementPtr sphericalCoordsSDF =
    worldSDF->GetElement("spherical_coordinates");
  bool foundSphericalCoords = false;
  while (sphericalCoordsSDF)
  {
    if (sphericalCoordsSDF->HasElement("latitude_deg") &&
        sphericalCoordsSDF->HasElement("longitude_deg"))
    {
      // Offset the search borders by the origin.
      this->searchMinLatitude +=
        sphericalCoordsSDF->GetElement("latitude_deg")->Get<double>();
      this->searchMaxLatitude +=
        sphericalCoordsSDF->GetElement("latitude_deg")->Get<double>();
      this->searchMinLongitude +=
        sphericalCoordsSDF->GetElement("longitude_deg")->Get<double>();
      this->searchMaxLongitude +=
        sphericalCoordsSDF->GetElement("longitude_deg")->Get<double>();
      foundSphericalCoords = true;
      break;
    }
    sphericalCoordsSDF =
      sphericalCoordsSDF->GetNextElement("spherical_coordinates");
  }

  if (!foundSwarmSearchArea || !foundSphericalCoords)
  {
    gzwarn << "No spherical_coordinates and/or swarm_search_area tags found. "
              "Search area will be undefined." << std::endl;
  }

  const std::string kBrokerIncomingTopic = "/swarm/broker/incoming";
  if (!this->node.Advertise(kBrokerIncomingTopic))
  {
    gzerr << "[" << this->Host() << "] RobotPlugin::Load(): Error "
          << "trying to advertise topic [" << kBrokerIncomingTopic << "]\n";
  }

  // Subscribe to the topic for receiving neighbor updates.
  const std::string kNeighborUpdatesTopic =
      "/swarm/" + this->Host() + "/neighbors";
  this->node.Subscribe(
      kNeighborUpdatesTopic, &RobotPlugin::OnNeighborsReceived, this);

  this->AdjustPose();

  // Register this plugin in the logger.
  this->logger->Register(this->Host(), this);

  // Call the Load() method from the derived plugin.
  this->Load(_sdf);

  // This is debug code that can be used to render markers in Gazebo. It
  // requires a version of gazebo with visual markers.
  // this->gzNode = gazebo::transport::NodePtr(new gazebo::transport::Node());
  // this->gzNode->Init();
  // this->markerPub =
  // this->gzNode->Advertise<gazebo::msgs::Marker>("~/marker");
  // END DEBUG CODE

  // Listen to the update event broadcasted every simulation iteration.
  this->updateConnection = gazebo::event::Events::ConnectWorldUpdateBegin(
      std::bind(&RobotPlugin::Loop, this, std::placeholders::_1));
}

//////////////////////////////////////////////////
void RobotPlugin::OnMsgReceived(const std::string &/*_topic*/,
    const msgs::Datagram &_msg)
{
  const std::string topic = "/swarm/" + _msg.dst_address() + "/" +
      std::to_string(_msg.dst_port());

  if (this->callbacks.find(topic) == this->callbacks.end())
  {
    gzerr << "[" << this->Host() << "] RobotPlugin::OnMsgReceived(): "
          << "Address [" << topic << "] not found" << std::endl;
    return;
  }

  // Ignore if the address of this robot was not a neighbor of the sender.
  bool visible = false;
  for (auto i = 0; i < _msg.recipients().size(); ++i)
  {
    if (_msg.recipients(i) == this->Host())
    {
      visible = true;
      break;
    }
  }

  if (visible)
  {
    // Run the user callback.
    auto const &userCallback = this->callbacks[topic];
    userCallback(_msg.src_address(), _msg.dst_address(),
                 _msg.dst_port(), _msg.data());
  }
}

//////////////////////////////////////////////////
void RobotPlugin::OnNeighborsReceived(const std::string &/*_topic*/,
    const msgs::Neighbor_V &_msg)
{
  std::lock_guard<std::mutex> lock(this->mutex);
  this->neighbors.clear();
  this->neighborProbabilities.clear();
  for (auto i = 0; i < _msg.neighbors().size(); ++i)
  {
    if (_msg.neighbors(i) != this->Host())
      this->neighbors.push_back(_msg.neighbors(i));
  }
}

//////////////////////////////////////////////////
RobotPlugin::VehicleType RobotPlugin::Type() const
{
  return this->type;
}

//////////////////////////////////////////////////
std::string RobotPlugin::Name() const
{
  return this->model->GetName();
}

//////////////////////////////////////////////////
void RobotPlugin::TerrainLookup(const ignition::math::Vector3d &_pos,
    ignition::math::Vector3d &_terrainPos,
    ignition::math::Vector3d &_norm) const
{
  // The robot position in the coordinate frame of the terrain
  ignition::math::Vector3d robotPos(
      (this->terrainSize.X() * 0.5 + _pos.X()) / this->terrainScaling.X(),
      (this->terrainSize.Y() * 0.5 - _pos.Y()) / this->terrainScaling.Y(), 0);

  // Three vertices that define the triangle on which the vehicle rests
  // The first vertex is closest point on the terrain
  ignition::math::Vector3d v1(std::round(robotPos.X()),
      std::round(robotPos.Y()), 0);
  ignition::math::Vector3d v2 = v1;
  ignition::math::Vector3d v3 = v1;

  // The second and third vertices are chosen based on how OGRE layouts
  // the triangle strip.
  if (static_cast<int>(v1.X()) == static_cast<int>(std::ceil(robotPos.X())) &&
      static_cast<int>(v1.Y()) == static_cast<int>(std::ceil(robotPos.Y())))
  {
    if (static_cast<int>(v1.Y()) % 2 == 0)
    {
      v2.Y(v1.Y()-1);
      v3.X(v1.X()-1);
    }
    else
    {
      ignition::math::Vector3d b(v1.X()-1, v1.Y(), 0);
      ignition::math::Vector3d c(v1.X(), v1.Y()-1, 0);
      if (robotPos.Distance(b) < robotPos.Distance(c))
      {
        v3 = b;
        v2.X(v1.X()-1);
        v2.Y(v1.Y()-1);
      }
      else
      {
        v2 = c;
        v3.X(v1.X()-1);
        v3.Y(v1.Y()-1);
      }
    }
  }
  else if (static_cast<int>(v1.X()) ==
      static_cast<int>(std::floor(robotPos.X())) &&
      static_cast<int>(v1.Y()) == static_cast<int>(std::ceil(robotPos.Y())))
  {
    if (static_cast<int>(v1.Y()) % 2 == 0)
    {
      ignition::math::Vector3d b(v1.X()+1, v1.Y(), 0);
      ignition::math::Vector3d c(v1.X(), v1.Y()-1, 0);
      if (robotPos.Distance(b) < robotPos.Distance(c))
      {
        v2 = b;
        v3.X(v1.X()+1);
        v3.Y(v1.Y()-1);
      }
      else
      {
        v3 = c;
        v2.X(v1.X()+1);
        v2.Y(v1.Y()-1);
      }
    }
    else
    {
      v2.X(v1.X()+1);
      v3.Y(v1.Y()-1);
    }
  }
  else if (static_cast<int>(v1.X()) ==
      static_cast<int>(std::floor(robotPos.X())) &&
      static_cast<int>(v1.Y()) == static_cast<int>(std::floor(robotPos.Y())))
  {
    if (static_cast<int>(v1.Y()) % 2 == 0)
    {
      ignition::math::Vector3d b(v1.X()+1, v1.Y(), 0);
      ignition::math::Vector3d c(v1.X(), v1.Y()+1, 0);
      if (robotPos.Distance(b) < robotPos.Distance(c))
      {
        v2.X(v1.X()+1);
        v2.Y(v1.Y()+1);
        v3 = b;
      }
      else
      {
        v2 = c;
        v3.X(v1.X()+1);
        v3.Y(v1.Y()+1);
      }
    }
    else
    {
      v2.Y(v1.Y()+1);
      v3.X(v1.X()+1);
    }
  }
  else
  {
    if (static_cast<int>(v1.Y()) % 2 == 0)
    {
      v2.X() -= 1;
      v3.Y() += 1;
    }
    else
    {
      ignition::math::Vector3d b(v1.X()-1, v1.Y(), 0);
      ignition::math::Vector3d c(v1.X(), v1.Y()+1, 0);
      if (robotPos.Distance(b) < robotPos.Distance(c))
      {
        v2 = b;
        v3.X(v1.X()-1);
        v3.Y(v1.Y()+1);
      }
      else
      {
        v2.X(v1.X()-1);
        v2.Y(v1.Y()+1);
        v3 = c;
      }
    }
  }

  // Get the height at each vertex
  v1.Z(this->terrain->GetHeight(v1.X(), v1.Y()));
  v2.Z(this->terrain->GetHeight(v2.X(), v2.Y()));
  v3.Z(this->terrain->GetHeight(v3.X(), v3.Y()));

  // Display a marker that highlights the vertices currently used to
  // compute the vehicles height. This is debug code that is very useful
  // but it requires a version of gazebo with visual markers.
  //
  // gazebo::msgs::Marker markerMsg;
  // markerMsg.set_layer("default");
  // markerMsg.set_id(0);
  // markerMsg.set_action(gazebo::msgs::Marker::MODIFY);
  // markerMsg.set_type(gazebo::msgs::Marker::LINE_STRIP);


  // v1a.Z() += 0.1;
  // v2a.Z() += 0.1;
  // v3a.Z() += 0.1;
  // gazebo::msgs::Set(markerMsg.add_point(), v1a);
  // gazebo::msgs::Set(markerMsg.add_point(), v2a);
  // gazebo::msgs::Set(markerMsg.add_point(), v3a);
  // if (this->markerPub)
  //   this->markerPub->Publish(markerMsg);
  // END DEBUG CODE

  ignition::math::Vector3d v1a = v1;
  ignition::math::Vector3d v2a = v2;
  ignition::math::Vector3d v3a = v3;
  v1a.X(v1a.X()*this->terrainScaling.X() - this->terrainSize.X()*0.5);
  v1a.Y(this->terrainSize.Y()*0.5 - v1a.Y()*this->terrainScaling.Y());

  v2a.X(v2a.X()*this->terrainScaling.X() - this->terrainSize.X()*0.5);
  v2a.Y(this->terrainSize.Y()*0.5 - v2a.Y()*this->terrainScaling.Y());

  v3a.X(v3a.X()*this->terrainScaling.X() - this->terrainSize.X()*0.5);
  v3a.Y(this->terrainSize.Y()*0.5 - v3a.Y()*this->terrainScaling.Y());

  _norm = ignition::math::Vector3d::Normal(v1a, v2a, v3a);

  // Triangle normal
  ignition::math::Vector3d norm = ignition::math::Vector3d::Normal(v1, v2, v3);

  // Ray direction to intersect with triangle
  ignition::math::Vector3d rayDir(0, 0, -1);

  // Ray start point
  ignition::math::Vector3d rayPt(robotPos.X(), robotPos.Y(), 1000);

  // Distance from ray start to triangle intersection
  double intersection = -norm.Dot(rayPt - v1) / norm.Dot(rayDir);

  // Height of the terrain
  _terrainPos = rayPt + intersection * rayDir;
}

/////////////////////////////////////////////////
void RobotPlugin::UpdateBattery()
{
  if (this->model->GetName() == "boo")
    return;

  double distToBOO = IGN_DBL_MAX;

  if (this->boo)
  {
    distToBOO = this->model->GetWorldPose().pos.Distance(
        this->boo->GetWorldPose().pos);
  }

  // Check to see if the robot is in a recharge state:
  //    - Near the BOO
  //    - Not moving
  if (distToBOO < this->booRechargeDistance &&
      this->linearVelocityNoNoise == ignition::math::Vector3d::Zero &&
      this->angularVelocityNoNoise == ignition::math::Vector3d::Zero)
  {
    // The amount of the capacity recharged.
    double mAhRecharged = (this->consumption * (this->consumptionFactor*4) *
        (this->world->GetPhysicsEngine()->GetMaxStepSize() / 3600.0));

    this->capacity = std::min(this->capacity + mAhRecharged,
                              this->startCapacity);
  }
  else
  {
    // The amount of the capacity consumed.
    double mAhConsumed = (this->consumption * this->consumptionFactor *
        (this->world->GetPhysicsEngine()->GetMaxStepSize() / 3600.0));

    this->capacity = std::max(0.0, this->capacity - mAhConsumed);
  }
}

/////////////////////////////////////////////////
double RobotPlugin::BatteryStartCapacity() const
{
  return this->startCapacity;
}

/////////////////////////////////////////////////
double RobotPlugin::BatteryCapacity() const
{
  return this->capacity;
}

/////////////////////////////////////////////////
double RobotPlugin::BatteryConsumption() const
{
  return this->consumption;
}

/////////////////////////////////////////////////
double RobotPlugin::BatteryConsumptionFactor() const
{
  return this->consumptionFactor;
}

/////////////////////////////////////////////////
double RobotPlugin::ExpectedBatteryLife() const
{
  return ((this->capacity / this->consumption) * this->consumptionFactor) *
    3600;
}

/////////////////////////////////////////////////
ignition::math::Pose3d RobotPlugin::CameraToWorld(
  const ignition::math::Pose3d &_poseinCamera) const
{
  auto poseInWorld = _poseinCamera + this->model->GetWorldPose().Ign();
  return poseInWorld;
}

/////////////////////////////////////////////////
bool RobotPlugin::OnLog(msgs::LogEntry &_logEntry) const
{
  // Fill the last GPS observation.
  msgs::Gps *obsGps = new msgs::Gps();
  obsGps->set_latitude(this->observedLatitude);
  obsGps->set_longitude(this->observedLongitude);
  obsGps->set_altitude(this->observedAltitude);

  // Fill the last IMU observation.
  msgs::Vector3 *obsVlin = new msgs::Vector3();
  msgs::Vector3 *obsVang = new msgs::Vector3();
  msgs::Quaternion *obsOrient = new msgs::Quaternion();
  msgs::Imu *obsImu = new msgs::Imu();
  obsVlin->set_x(this->observedlinVel.X());
  obsVlin->set_y(this->observedlinVel.Y());
  obsVlin->set_z(this->observedlinVel.Z());
  obsVang->set_x(this->observedAngVel.X());
  obsVang->set_y(this->observedAngVel.Y());
  obsVang->set_z(this->observedAngVel.Z());
  obsOrient->set_x(this->observedOrient.X());
  obsOrient->set_y(this->observedOrient.Y());
  obsOrient->set_z(this->observedOrient.Z());
  obsOrient->set_w(this->observedOrient.W());
  obsImu->set_allocated_linvel(obsVlin);
  obsImu->set_allocated_angvel(obsVang);
  obsImu->set_allocated_orientation(obsOrient);

  // Fill the camera observation.
  msgs::ImageData *obsImage = new msgs::ImageData();
  for (const auto imgObj : this->img.objects)
  {
    msgs::ObjPose *obj = obsImage->add_object();
    obj->set_name(imgObj.first);
    obj->mutable_pose()->mutable_position()->set_x(imgObj.second.Pos().X());
    obj->mutable_pose()->mutable_position()->set_y(imgObj.second.Pos().Y());
    obj->mutable_pose()->mutable_position()->set_z(imgObj.second.Pos().Z());
    obj->mutable_pose()->mutable_orientation()->set_x(imgObj.second.Rot().X());
    obj->mutable_pose()->mutable_orientation()->set_y(imgObj.second.Rot().Y());
    obj->mutable_pose()->mutable_orientation()->set_z(imgObj.second.Rot().Z());
    obj->mutable_pose()->mutable_orientation()->set_w(imgObj.second.Rot().W());
  }

  msgs::Sensors *sensors = new msgs::Sensors();
  sensors->set_allocated_gps(obsGps);
  sensors->set_allocated_imu(obsImu);
  sensors->set_bearing(this->observedBearing.Radian());
  sensors->set_allocated_image(obsImage);
  sensors->set_battery_capacity(this->BatteryCapacity());

  // Fill the sensor information of the log entry.
  _logEntry.set_allocated_sensors(sensors);

  // Fill the actions.
  msgs::Vector3 *targetVlin = new msgs::Vector3();
  msgs::Vector3 *targetVang = new msgs::Vector3();
  targetVlin->set_x(this->targetLinVel.X());
  targetVlin->set_y(this->targetLinVel.Y());
  targetVlin->set_z(this->targetLinVel.Z());
  targetVang->set_x(this->targetAngVel.X());
  targetVang->set_y(this->targetAngVel.Y());
  targetVang->set_z(this->targetAngVel.Z());

  msgs::Actions *actions = new msgs::Actions();
  actions->set_allocated_linvel(targetVlin);
  actions->set_allocated_angvel(targetVang);

  _logEntry.set_allocated_actions(actions);

  return true;
}<|MERGE_RESOLUTION|>--- conflicted
+++ resolved
@@ -26,7 +26,6 @@
 #include <gazebo/math/Vector2i.hh>
 #include <gazebo/transport/transport.hh>
 #include <gazebo/physics/physics.hh>
-
 #include "msgs/log_entry.pb.h"
 #include "swarm/RobotPlugin.hh"
 
@@ -134,6 +133,9 @@
 //////////////////////////////////////////////////
 void RobotPlugin::UpdateSensors()
 {
+  this->linearVelocityNoNoise = this->model->GetRelativeLinearVel().Ign();
+  this->angularVelocityNoNoise = this->model->GetRelativeAngularVel().Ign();
+
   if (this->gps)
   {
     this->observedLatitude = this->gps->Latitude().Degree();
@@ -143,7 +145,7 @@
 
   if (this->imu)
   {
-    this->observedlinVel = this->model->GetRelativeLinearVel().Ign() +
+    this->observedlinVel = this->linearVelocityNoNoise +
       ignition::math::Vector3d(
           ignition::math::Rand::DblNormal(0, 0.0002),
           ignition::math::Rand::DblNormal(0, 0.0002),
@@ -203,11 +205,7 @@
       {
         // Get linear velocity in world frame
         linearVel = myPose.Rot().RotateVector(
-<<<<<<< HEAD
             this->targetLinVel * ignition::math::Vector3d::UnitX);
-=======
-            _velocity * ignition::math::Vector3d::UnitX);
->>>>>>> 81570e69
 
         limitFactor = linearVel.Length() / this->groundMaxLinearVel;
         break;
@@ -215,11 +213,7 @@
     case RobotPlugin::ROTOR:
       {
         // Get linear velocity in world frame
-<<<<<<< HEAD
         linearVel = myPose.Rot().RotateVector(this->targetLinVel);
-=======
-        linearVel = myPose.Rot().RotateVector(_velocity);
->>>>>>> 81570e69
 
         limitFactor = linearVel.Length() / this->rotorMaxLinearVel;
         break;
@@ -228,11 +222,7 @@
       {
         // Get linear velocity in world frame
         linearVel = myPose.Rot().RotateVector(
-<<<<<<< HEAD
             this->targetLinVel * ignition::math::Vector3d::UnitX);
-=======
-            _velocity * ignition::math::Vector3d::UnitX);
->>>>>>> 81570e69
 
         limitFactor = linearVel.Length() / this->fixedMaxLinearVel;
         break;
@@ -242,14 +232,6 @@
   // Clamp the linear velocity
   linearVel = linearVel /
     ignition::math::clamp(limitFactor, 1.0, limitFactor);
-<<<<<<< HEAD
-=======
-
-  this->model->SetLinearVel(linearVel);
-
-  return true;
-}
->>>>>>> 81570e69
 
   this->model->SetLinearVel(linearVel);
 }
@@ -265,11 +247,7 @@
     default:
     case RobotPlugin::GROUND:
       {
-<<<<<<< HEAD
         double vel = ignition::math::clamp(this->targetAngVel.Z(),
-=======
-        double vel = ignition::math::clamp(_velocity.Z(),
->>>>>>> 81570e69
             -this->groundMaxAngularVel, this->groundMaxAngularVel);
         this->model->SetAngularVel(ignition::math::Vector3d(vel, 0, 0));
         break;
@@ -277,14 +255,9 @@
     case RobotPlugin::ROTOR:
       {
         // Clamp the angular velocity
-<<<<<<< HEAD
         double limitFactor = this->targetAngVel.Length() /
           this->rotorMaxAngularVel;
         ignition::math::Vector3d vel = this->targetAngVel /
-=======
-        double limitFactor = _velocity.Length() / this->rotorMaxAngularVel;
-        ignition::math::Vector3d vel = _velocity /
->>>>>>> 81570e69
           ignition::math::clamp(limitFactor, 1.0, limitFactor);
 
         this->model->SetAngularVel(vel);
@@ -309,62 +282,11 @@
         }
 
         this->model->SetAngularVel(ignition::math::Vector3d(rollRate,
-<<<<<<< HEAD
               ignition::math::clamp(this->targetAngVel[1],
                 -this->fixedMaxAngularVel, this->fixedMaxAngularVel), yawRate));
         break;
       }
   };
-=======
-              ignition::math::clamp(_velocity[1], -this->fixedMaxAngularVel,
-                this->fixedMaxAngularVel), yawRate));
-        break;
-      }
-  };
-
-  return true;
-}
-
-//////////////////////////////////////////////////
-bool RobotPlugin::SetAngularVelocity(const double _x, const double _y,
-    const double _z)
-{
-  return this->SetAngularVelocity(ignition::math::Vector3d(_x, _y, _z));
-}
-
-//////////////////////////////////////////////////
-void RobotPlugin::UpdateSensors()
-{
-  if (this->imu)
-  {
-    this->linearVelocityNoNoise = this->model->GetRelativeLinearVel().Ign();
-    this->angularVelocityNoNoise = this->model->GetRelativeAngularVel().Ign();
-
-    this->linearVelocity = this->linearVelocityNoNoise +
-      ignition::math::Vector3d(
-          ignition::math::Rand::DblNormal(0, 0.0002),
-          ignition::math::Rand::DblNormal(0, 0.0002),
-          ignition::math::Rand::DblNormal(0, 0.0002));
-
-    this->angularVelocity = this->imu->AngularVelocity();
-    this->orientation = this->imu->Orientation();
-  }
-
-  // Get the Yaw angle of the model in Gazebo world coordinates.
-  this->bearing = ignition::math::Angle(
-      this->model->GetWorldPose().rot.GetAsEuler().z +
-      ignition::math::Rand::DblNormal(0, 0.035));
-
-  // A "0" bearing value means that the model is facing North.
-  // North is aligned with the Gazebo Y axis, so we should add an offset of
-  // PI/2 to the bearing in the Gazebo world coordinates.
-  this->bearing = ignition::math::Angle::HalfPi - this->bearing;
-
-  // Normalize: Gazebo orientation uses PI,-PI but compasses seem
-  // to use 0,2*PI.
-  if (this->bearing.Radian() < 0)
-    this->bearing = ignition::math::Angle::TwoPi + this->bearing;
->>>>>>> 81570e69
 }
 
 //////////////////////////////////////////////////
