--- conflicted
+++ resolved
@@ -1306,7 +1306,6 @@
     }
   }
 
-<<<<<<< HEAD
   return result;
 }
 
@@ -1314,10 +1313,7 @@
 RobotPlugin::TerrainType RobotPlugin::Terrain() const
 {
   return this->terrainType;
-=======
-  return true;
-}
-
+}
 
 //////////////////////////////////////////////////
 void RobotPlugin::Reset()
@@ -1344,5 +1340,4 @@
 
   // Set camera starting pitch and yaw
   this->SetCameraOrientation(this->cameraStartPitch, this->cameraStartYaw);
->>>>>>> c83d56d3
 }