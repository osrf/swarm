--- conflicted
+++ resolved
@@ -290,15 +290,11 @@
   {
     this->observedLatitude = this->gps->Latitude().Degree();
     this->observedLongitude = this->gps->Longitude().Degree();
-<<<<<<< HEAD
-    this->observedAltitude = this->gps->Altitude();
-=======
 #if GAZEBO_MAJOR_VERSION >= 7
     this->observedAltitude = this->gps->Altitude();
 #else
     this->observedAltitude = this->gps->GetAltitude();
 #endif
->>>>>>> 324de2b0
   }
 
   if (this->imu)
@@ -940,7 +936,7 @@
             _sdf->Get<std::string>("camera")));
 #else
       this->camera =
-        std::dynamic_pointer_cast<gazebo::sensors::LogicalCameraSensor>(
+        boost::dynamic_pointer_cast<gazebo::sensors::LogicalCameraSensor>(
           gazebo::sensors::get_sensor(this->model->GetScopedName(true) + "::" +
             _sdf->Get<std::string>("camera")));
 #endif
@@ -969,7 +965,7 @@
             _sdf->Get<std::string>("gps")));
 #else
       this->gps =
-        std::dynamic_pointer_cast<gazebo::sensors::GpsSensor>(
+        boost::dynamic_pointer_cast<gazebo::sensors::GpsSensor>(
           gazebo::sensors::get_sensor(this->model->GetScopedName(true) + "::" +
             _sdf->Get<std::string>("gps")));
 #endif
@@ -991,7 +987,7 @@
             _sdf->Get<std::string>("imu")));
 #else
       this->imu =
-        std::dynamic_pointer_cast<gazebo::sensors::ImuSensor>(
+        boost::dynamic_pointer_cast<gazebo::sensors::ImuSensor>(
           gazebo::sensors::get_sensor(this->model->GetScopedName(true) + "::" +
             _sdf->Get<std::string>("imu")));
 #endif
