--- conflicted
+++ resolved
@@ -1137,78 +1137,6 @@
   return this->lostPersonInitDir;
 }
 
-<<<<<<< HEAD
-=======
-//////////////////////////////////////////////////
-bool RobotPlugin::MapQuery(const double _lat, const double _lon,
-    double &_height, TerrainType &_type)
-{
-  // Check that the lat and lon is in the search area
-  if (_lat < this->common.SearchMinLatitude()  ||
-      _lat > this->common.SearchMaxLatitude() ||
-      _lon < this->common.SearchMinLongitude() ||
-      _lon > this->common.SearchMaxLongitude())
-  {
-    return false;
-  }
-
-  // Get the location in the local coordinate frame
-  ignition::math::Vector3d local =
-    this->world->GetSphericalCoordinates()->LocalFromSpherical(
-        ignition::math::Vector3d(_lat, _lon, 0));
-
-  local = this->world->GetSphericalCoordinates()->GlobalFromLocal(local);
-
-  ignition::math::Vector3d pos, norm;
-
-  // Reuse the terrain lookup function.
-  this->TerrainLookup(local, pos, norm);
-
-  // Add in the reference elevation.
-  _height = pos.Z() +
-    this->world->GetSphericalCoordinates()->GetElevationReference();
-  local.Z(pos.Z());
-
-  _type = this->TerrainAtPos(local);
-
-  return true;
-}
-
-/////////////////////////////////////////////////
-RobotPlugin::TerrainType RobotPlugin::TerrainAtPos(
-    const ignition::math::Vector3d &_pos)
-{
-  TerrainType result = PLAIN;
-
-  for (auto const &bb : this->boundingBoxes)
-  {
-    if (bb.Contains(_pos))
-    {
-      // The bounding box of a model is aligned to the global axis, and can
-      // lead to incorrect results.
-      // If a point is in the bounding box, then we use a ray-cast to see
-      // if the point is actually within the model.
-      gazebo::physics::ModelPtr rayModel = this->world->GetModelBelowPoint(
-          gazebo::math::Vector3(_pos.X(), _pos.Y(), 1000));
-
-      if (rayModel && rayModel->GetName().find("tree") != std::string::npos)
-      {
-        result = FOREST;
-        break;
-      }
-      else if (rayModel &&
-               rayModel->GetName().find("building") != std::string::npos)
-      {
-        result = BUILDING;
-        break;
-      }
-    }
-  }
-
-  return result;
-}
-
->>>>>>> c7da1d6e
 /////////////////////////////////////////////////
 TerrainType RobotPlugin::Terrain() const
 {
