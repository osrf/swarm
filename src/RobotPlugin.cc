/*
 * Copyright (C) 2015 Open Source Robotics Foundation
 *
 * Licensed under the Apache License, Version 2.0 (the "License");
 * you may not use this file except in compliance with the License.
 * You may obtain a copy of the License at
 *
 *     http://www.apache.org/licenses/LICENSE-2.0
 *
 * Unless required by applicable law or agreed to in writing, software
 * distributed under the License is distributed on an "AS IS" BASIS,
 * WITHOUT WARRANTIES OR CONDITIONS OF ANY KIND, either express or implied.
 * See the License for the specific language governing permissions and
 * limitations under the License.
 *
*/

#include <mutex>
#include <string>
#include <vector>
#include <ignition/math/Helpers.hh>

#include <gazebo/common/Assert.hh>
#include <gazebo/common/Console.hh>
#include <gazebo/common/Plugin.hh>
#include <gazebo/math/Vector2i.hh>
#include <gazebo/transport/transport.hh>
#include <gazebo/physics/physics.hh>
#include "swarm/RobotPlugin.hh"

using namespace swarm;

GZ_REGISTER_MODEL_PLUGIN(RobotPlugin)

//////////////////////////////////////////////////
RobotPlugin::RobotPlugin()
  : type(GROUND),
    searchMinLatitude(0),
    searchMaxLatitude(0),
    searchMinLongitude(0),
    searchMaxLongitude(0),
    modelHeight2(0),
    observedLatitude(0),
    observedLongitude(0),
    observedAltitude(0),
    startCapacity(1),
    capacity(1),
    consumption(0),
    consumptionFactor(0)
{
}

//////////////////////////////////////////////////
RobotPlugin::~RobotPlugin()
{
  gazebo::event::Events::DisconnectWorldUpdateBegin(this->updateConnection);
}

//////////////////////////////////////////////////
void RobotPlugin::Load(sdf::ElementPtr /*_sdf*/)
{
}

//////////////////////////////////////////////////
bool RobotPlugin::SendTo(const std::string &_data,
    const std::string &_dstAddress, const uint32_t _port)
{
  // Restrict the maximum size of a message.
  if (_data.size() > this->kMtu)
  {
    gzerr << "[" << this->Host() << "] RobotPlugin::SendTo() error: Payload "
          << "size (" << _data.size() << ") is greater than the maximum "
          << "allowed (" << this->kMtu << ")" << std::endl;
    return false;
  }

  msgs::Datagram msg;
  msg.set_src_address(this->Host());
  msg.set_dst_address(_dstAddress);
  msg.set_dst_port(_port);
  msg.set_data(_data);

  // The neighbors list will be included in the broker.

  // Send the message from the agent to the broker.
  const std::string kBrokerIncomingTopic = "/swarm/broker/incoming";
  if (!this->node.Publish(kBrokerIncomingTopic, msg))
  {
    gzerr << "[" << this->Host() << "] RobotPlugin::SendTo(): Error "
          << "trying to publish on topic [" << kBrokerIncomingTopic << "]"
          << std::endl;
    return false;
  }

  return true;
}

//////////////////////////////////////////////////
bool RobotPlugin::SetLinearVelocity(const ignition::math::Vector3d &_velocity)
{
  if (this->capacity <= 0)
    return false;

  this->targetLinVel = _velocity;

  return true;
}

//////////////////////////////////////////////////
bool RobotPlugin::SetLinearVelocity(const double _x, const double _y,
    const double _z)
{
  return this->SetLinearVelocity(ignition::math::Vector3d(_x, _y, _z));
}

//////////////////////////////////////////////////
bool RobotPlugin::SetAngularVelocity(const ignition::math::Vector3d &_velocity)
{
  if (this->capacity <= 0)
    return false;

  this->targetAngVel = _velocity;
  return true;
}

//////////////////////////////////////////////////
bool RobotPlugin::SetAngularVelocity(const double _x, const double _y,
    const double _z)
{
  return this->SetAngularVelocity(ignition::math::Vector3d(_x, _y, _z));
}

//////////////////////////////////////////////////
void RobotPlugin::UpdateSensors()
{
  if (this->gps)
  {
    this->observedLatitude = this->gps->Latitude().Degree();
    this->observedLongitude = this->gps->Longitude().Degree();
    this->observedAltitude = this->gps->GetAltitude();
  }

  if (this->imu)
  {
    this->linearVelocityNoNoise = this->model->GetRelativeLinearVel().Ign();
    this->angularVelocityNoNoise = this->model->GetRelativeAngularVel().Ign();

    this->observedlinVel = this->linearVelocityNoNoise +
      ignition::math::Vector3d(
          ignition::math::Rand::DblNormal(0, 0.0002),
          ignition::math::Rand::DblNormal(0, 0.0002),
          ignition::math::Rand::DblNormal(0, 0.0002));

    this->observedAngVel = this->imu->AngularVelocity();
    this->observedOrient = this->imu->Orientation();
  }

  // Get the Yaw angle of the model in Gazebo world coordinates.
  this->observedBearing = ignition::math::Angle(
      this->model->GetWorldPose().rot.GetAsEuler().z +
      ignition::math::Rand::DblNormal(0, 0.035));

  // A "0" bearing value means that the model is facing North.
  // North is aligned with the Gazebo Y axis, so we should add an offset of
  // PI/2 to the bearing in the Gazebo world coordinates.
  this->observedBearing = ignition::math::Angle::HalfPi - this->observedBearing;

  // Normalize: Gazebo orientation uses PI,-PI but compasses seem
  // to use 0,2*PI.
  if (this->observedBearing.Radian() < 0)
    this->observedBearing = ignition::math::Angle::TwoPi +this->observedBearing;

  // Update camera.
  this->img.objects.clear();
  if (this->camera)
  {
    gazebo::msgs::LogicalCameraImage logicalImg = this->camera->Image();
    for (auto const imgModel : logicalImg.model())
    {
      // Skip ground plane model
      if (imgModel.name() != "ground_plane")
      {
        this->img.objects[imgModel.name()] =
            gazebo::msgs::ConvertIgn(imgModel.pose());
      }
    }
  }
}

//////////////////////////////////////////////////
void RobotPlugin::UpdateLinearVelocity()
{
  if (this->capacity <= 0)
    return;

  auto myPose = this->model->GetWorldPose().Ign();

  ignition::math::Vector3d linearVel;
  double limitFactor = 1.0;

  switch (this->type)
  {
    default:
    case RobotPlugin::GROUND:
      {
        // Get linear velocity in world frame
        linearVel = myPose.Rot().RotateVector(
            this->targetLinVel * ignition::math::Vector3d::UnitX);

        limitFactor = linearVel.Length() / this->groundMaxLinearVel;
        break;
      }
    case RobotPlugin::ROTOR:
      {
        // Get linear velocity in world frame
        linearVel = myPose.Rot().RotateVector(this->targetLinVel);

        limitFactor = linearVel.Length() / this->rotorMaxLinearVel;
        break;
      }
    case RobotPlugin::FIXED_WING:
      {
        // Get linear velocity in world frame
        linearVel = myPose.Rot().RotateVector(
            this->targetLinVel * ignition::math::Vector3d::UnitX);

        limitFactor = linearVel.Length() / this->fixedMaxLinearVel;
        break;
      }
  };

  // Clamp the linear velocity
  linearVel = linearVel /
    ignition::math::clamp(limitFactor, 1.0, limitFactor);

  this->model->SetLinearVel(linearVel);
}

//////////////////////////////////////////////////
void RobotPlugin::UpdateAngularVelocity()
{
  if (this->capacity <= 0)
    return;

  switch (this->type)
  {
    default:
    case RobotPlugin::GROUND:
      {
        double vel = ignition::math::clamp(this->targetAngVel.Z(),
            -this->groundMaxAngularVel, this->groundMaxAngularVel);
        this->model->SetAngularVel(ignition::math::Vector3d(vel, 0, 0));
        break;
      }
    case RobotPlugin::ROTOR:
      {
        // Clamp the angular velocity
        double limitFactor = this->targetAngVel.Length() /
          this->rotorMaxAngularVel;
        ignition::math::Vector3d vel = this->targetAngVel /
          ignition::math::clamp(limitFactor, 1.0, limitFactor);

        this->model->SetAngularVel(vel);
        break;
      }
    case RobotPlugin::FIXED_WING:
      {
        double yawRate = 0.0;
        double rollRate = 0.0;

        // Current orientation as Euler angles
        ignition::math::Vector3d rpy = this->observedOrient.Euler();

        // Make sure we don't divide by zero. The vehicle should also
        // be moving before it can bank.
        if (!ignition::math::equal(this->linearVelocityNoNoise.X(), 0.0))
        {
          yawRate = (-9.81 * tan(rpy.X())) / this->linearVelocityNoNoise.X();
          yawRate = ignition::math::clamp(yawRate, -IGN_DTOR(10), IGN_DTOR(10));
          rollRate = ignition::math::clamp(this->targetAngVel[0],
              -IGN_DTOR(5), IGN_DTOR(5));
        }

        this->model->SetAngularVel(ignition::math::Vector3d(rollRate,
              ignition::math::clamp(this->targetAngVel[1],
                -this->fixedMaxAngularVel, this->fixedMaxAngularVel), yawRate));
        break;
      }
  };
}

//////////////////////////////////////////////////
bool RobotPlugin::Imu(ignition::math::Vector3d &_linVel,
  ignition::math::Vector3d &_angVel, ignition::math::Quaterniond &_orient) const
{
  _linVel = this->observedlinVel;
  _angVel = this->observedAngVel;
  _orient = this->observedOrient;
  return true;
}

//////////////////////////////////////////////////
bool RobotPlugin::Bearing(ignition::math::Angle &_bearing) const
{
  _bearing = this->observedBearing;
  return true;
}

//////////////////////////////////////////////////
bool RobotPlugin::BooPose(double &_latitude, double &_longitude) const
{
  if (!this->boo)
    return false;

  // Convert gazebo pose to lat/lon
  ignition::math::Vector3d spherical =
    this->world->GetSphericalCoordinates()->SphericalFromLocal(
        this->boo->GetWorldPose().Ign().Pos());

  _latitude = spherical.X();
  _longitude = spherical.Y();

  return true;
}

//////////////////////////////////////////////////
bool RobotPlugin::Pose(double &_latitude,
                       double &_longitude,
                       double &_altitude) const
{
  if (!this->gps)
  {
    gzerr << "No GPS sensor available" << std::endl;
    _latitude = _longitude = _altitude = 0.0;
    return false;
  }

  _latitude = this->observedLatitude;
  _longitude = this->observedLongitude;
  _altitude = this->observedAltitude;

  return true;
}

//////////////////////////////////////////////////
bool RobotPlugin::Image(ImageData &_img) const
{
  if (!this->camera)
  {
    gzerr << "No logical_camera sensor available" << std::endl;
    return false;
  }

<<<<<<< HEAD
  _img.objects.clear();

  ignition::math::Pose3d myPose = this->model->GetWorldPose().Ign();

  gazebo::msgs::LogicalCameraImage img = this->camera->Image();

  for (auto const imgModel : img.model())
  {
    // Skip ground plane model
    if (imgModel.name() == "ground_plane")
      continue;

    // Pose of the detected model
    ignition::math::Pose3d p = gazebo::msgs::ConvertIgn(imgModel.pose());

    // Distance to the detected model
    double dist = p.Pos().Distance(myPose.Pos());

    // Normalized (to the camera's frustum) squared distance
    double distSquaredNormalized = std::pow(dist, 2) /
                                  std::pow(this->camera->Far(), 2);

    // A percentage of the time we get a false negative
    if (ignition::math::Rand::DblUniform(
          this->cameraFalseNegativeProbMin,
          this->cameraFalseNegativeProbMax) < distSquaredNormalized)
    {
      continue;
    }

    // Compute amount of possible position noise.
    double posError = this->cameraMaxPositionError * distSquaredNormalized;

    // Add noise to the position of the model.
    p.Pos().X() += ignition::math::Rand::DblUniform(-posError, posError);
    p.Pos().Y() += ignition::math::Rand::DblUniform(-posError, posError);
    p.Pos().Z() += ignition::math::Rand::DblUniform(-posError, posError);

    // A percentage of the time we get a false positive for the lost person,
    if (ignition::math::Rand::DblUniform(
          this->cameraFalsePositiveProbMin,
          this->cameraFalsePositiveProbMax) < distSquaredNormalized)
    {
      // Randomly choose a model name
      _img.objects[this->modelNames[
        ignition::math::Rand::IntUniform(0, this->modelNames.size()-1)]] = p;
    }
    else
    {
      _img.objects[imgModel.name()] = p;
    }
  }
=======
  _img = this->img;
>>>>>>> 00fb6465

  return true;
}

//////////////////////////////////////////////////
void RobotPlugin::SearchArea(double &_minLatitude,
                             double &_maxLatitude,
                             double &_minLongitude,
                             double &_maxLongitude)
{
  _minLatitude = this->searchMinLatitude;
  _maxLatitude = this->searchMaxLatitude;
  _minLongitude = this->searchMinLongitude;
  _maxLongitude = this->searchMaxLongitude;
}

//////////////////////////////////////////////////
std::string RobotPlugin::Host() const
{
  return this->address;
}

//////////////////////////////////////////////////
std::vector<std::string> RobotPlugin::Neighbors() const
{
  std::lock_guard<std::mutex> lock(this->mutex);
  return this->neighbors;
}

//////////////////////////////////////////////////
void RobotPlugin::Update(const gazebo::common::UpdateInfo & /*_info*/)
{
}

//////////////////////////////////////////////////
void RobotPlugin::Loop(const gazebo::common::UpdateInfo &_info)
{
  // Update the state of the battery
  this->UpdateBattery();

  // Only update sensors if we have enough juice
  if (this->capacity > 0)
  {
    this->UpdateSensors();
    this->SetLinearVelocity(0, 0, 0);
    this->SetAngularVelocity(0, 0, 0);
  }

  // Always give the team controller an update.
  this->Update(_info);

  // Apply the controller's actions to the simulation.
  this->UpdateLinearVelocity();
  this->UpdateAngularVelocity();

  // Adjust pose as necessary.
  this->AdjustPose();
}

//////////////////////////////////////////////////
void RobotPlugin::AdjustPose()
{
  if (!this->terrain || !this->model)
    return;

  // Get the pose of the vehicle
  ignition::math::Pose3d pose = this->model->GetWorldPose().Ign();

  // Constrain X position to the terrain boundaries
  pose.Pos().X(ignition::math::clamp(pose.Pos().X(),
        -this->terrainSize.X() * 0.5, this->terrainSize.X() * 0.5));

  // Constrain Y position to the terrain boundaries
  pose.Pos().Y(ignition::math::clamp(pose.Pos().Y(),
        -this->terrainSize.Y() * 0.5, this->terrainSize.Y() * 0.5));

  ignition::math::Vector3d norm;
  ignition::math::Vector3d terrainPos;
  this->TerrainLookup(pose.Pos(), terrainPos, norm);

  // Constrain each type of robot
  switch (this->Type())
  {
    default:
    case GROUND:
      {
        ignition::math::Vector3d euler = pose.Rot().Euler();

        // Project normal onto xy plane
        ignition::math::Vector3d norm2d(norm.X(), norm.Y(), 0);
        norm2d.Normalize();

        // Pitch vector
        ignition::math::Vector3d normPitchDir(
            cos(euler.Z()), sin(euler.Z()), 0);

        // Roll vector
        ignition::math::Vector3d normRollDir(sin(euler.Z()),
            -cos(euler.Z()), 0);

        // Compute pitch and roll
        double pitch = norm2d.Dot(normPitchDir) * acos(norm.Z());
        double roll = norm2d.Dot(normRollDir) * acos(norm.Z());

        // Add half the height of the vehicle
        pose.Pos().Z(terrainPos.Z() + this->modelHeight2);
        pose.Rot().Euler(roll, pitch, pose.Rot().Euler().Z());

        // Set the pose.
        this->model->SetRelativePose(pose);
        break;
      }
    case ROTOR:
      {
        if (pose.Pos().Z() < terrainPos.Z() + this->modelHeight2)
        {
          pose.Pos().Z(terrainPos.Z() + this->modelHeight2);

          // Set the pose.
          this->model->SetWorldPose(pose);
        }
        break;
      }
    case FIXED_WING:
      {
        if (pose.Pos().Z() < terrainPos.Z() + this->modelHeight2)
        {
          pose.Pos().Z(terrainPos.Z() + this->modelHeight2);

          // Set the pose.
          this->model->SetWorldPose(pose);
        }
        break;
      }
  };
}

//////////////////////////////////////////////////
void RobotPlugin::Load(gazebo::physics::ModelPtr _model,
                       sdf::ElementPtr _sdf)
{
  GZ_ASSERT(_model, "RobotPlugin _model pointer is NULL");
  GZ_ASSERT(_sdf, "RobotPlugin _sdf pointer is NULL");
  this->model = _model;
  if (!this->model)
  {
    gzerr << "Invalid model pointer. Plugin will not load.\n";
    return;
  }
  this->modelHeight2 = this->model->GetBoundingBox().GetZLength()*0.5;

  // We assume that the physics step size will not change during simulation.
  this->world = this->model->GetWorld();

  // We assume the BOO is named "boo".
  this->boo = this->world->GetModel("boo");

  if (!this->boo)
  {
    gzwarn << "No base of operations (BOO) found.\n";
  }

  // Get the terrain, if it's present
  gazebo::physics::ModelPtr terrainModel =
    this->model->GetWorld()->GetModel("terrain");

  // Load some info about the terrain.
  if (terrainModel)
  {
    this->terrain =
      boost::dynamic_pointer_cast<gazebo::physics::HeightmapShape>(
          terrainModel->GetLink()->GetCollision("collision")->GetShape());

    // Get the size of the terrain
    this->terrainSize = this->terrain->GetSize().Ign();

    // Set the terrain scaling.
    this->terrainScaling.Set(this->terrain->GetSize().x /
        (this->terrain->GetVertexCount().x-1),
        this->terrain->GetSize().y /
        (this->terrain->GetVertexCount().y-1));
  }


  // Load battery information
  if (_sdf->HasElement("battery"))
  {
    sdf::ElementPtr battery = _sdf->GetElement("battery");

    this->startCapacity = battery->Get<double>("capacity");
    this->capacity = this->startCapacity;

    this->consumption = battery->Get<double>("consumption");

    this->consumptionFactor = ignition::math::clamp(
        battery->Get<double>("consumption_factor"), 0.0, 1.0);
  }

  // Load the vehicle type
  if (_sdf->HasElement("type"))
  {
    std::string vehicleType = _sdf->Get<std::string>("type");
    if (vehicleType == "ground")
      this->type = GROUND;
    else if (vehicleType == "rotor")
      this->type = ROTOR;
    else if (vehicleType == "fixed_wing")
      this->type = FIXED_WING;
    else
      gzerr << "Unknown vehicle type[" << vehicleType <<"], using ground.\n";
  }
  else
  {
    gzerr << "No vehicle type specified, using ground.\n";
  }

  // Collide with nothing
  for (auto &link : this->model->GetLinks())
    link->SetCollideMode("none");

  // Read the robot address.
  if (!_sdf->HasElement("address"))
  {
    gzerr << "RobotPlugin::Load(): Unable to find the <address> parameter\n";
    return;
  }

  this->address = _sdf->Get<std::string>("address");

  // We treat the BOO specially; it's a robot, but doesn't have any sensors.
  if (this->address != "boo")
  {
    // Get the camera sensor
    if (_sdf->HasElement("camera"))
    {
      this->camera =
        boost::dynamic_pointer_cast<gazebo::sensors::LogicalCameraSensor>(
          gazebo::sensors::get_sensor(this->model->GetScopedName(true) + "::" +
            _sdf->Get<std::string>("camera")));

      if (!this->camera)
      {
        gzerr << "Trying to get a logical_camera for robot with address["
          << this->address << "], but the specified camera[" <<
          _sdf->Get<std::string>("camera") << "] has an incorrect type.\n";
      }
    }

    if (!this->camera)
    {
      gzwarn << "No camera sensor found on robot with address "
        << this->address << std::endl;
    }

    // Get the gps sensor
    if (_sdf->HasElement("gps"))
    {
      this->gps =
        boost::dynamic_pointer_cast<gazebo::sensors::GpsSensor>(
          gazebo::sensors::get_sensor(this->model->GetScopedName(true) + "::" +
            _sdf->Get<std::string>("gps")));
    }

    if (!this->gps)
    {
      gzwarn << "No gps sensor found on robot with address "
        << this->address << std::endl;
    }

    // Get the IMU sensor
    if (_sdf->HasElement("imu"))
    {
      this->imu =
        boost::dynamic_pointer_cast<gazebo::sensors::ImuSensor>(
          gazebo::sensors::get_sensor(this->model->GetScopedName(true) + "::" +
            _sdf->Get<std::string>("imu")));
    }

    if (!this->imu)
    {
      gzwarn << "No IMU sensor found on robot with address "
        << this->address << std::endl;
    }
  }

  // Get the search area size, which is a child of the plugin
  this->searchMinLatitude = 0.0;
  this->searchMaxLatitude = 0.0;
  this->searchMinLongitude = 0.0;
  this->searchMaxLongitude = 0.0;
  bool foundSwarmSearchArea = false;
  sdf::ElementPtr searchAreaSDF = _sdf->GetElement("swarm_search_area");
  while (searchAreaSDF)
  {
    if (searchAreaSDF->HasElement("min_relative_latitude_deg") &&
        searchAreaSDF->HasElement("max_relative_latitude_deg") &&
        searchAreaSDF->HasElement("min_relative_longitude_deg") &&
        searchAreaSDF->HasElement("max_relative_longitude_deg"))
    {
      this->searchMinLatitude =
        searchAreaSDF->GetElement("min_relative_latitude_deg")->Get<double>();
      this->searchMaxLatitude =
        searchAreaSDF->GetElement("max_relative_latitude_deg")->Get<double>();
      this->searchMinLongitude =
        searchAreaSDF->GetElement("min_relative_longitude_deg")->Get<double>();
      this->searchMaxLongitude =
        searchAreaSDF->GetElement("max_relative_longitude_deg")->Get<double>();
      foundSwarmSearchArea = true;
      break;
    }
    searchAreaSDF = searchAreaSDF->GetNextElement("swarm_search_area");
  }

  sdf::ElementPtr modelSDF = _sdf->GetParent();

  // We have the search area size.  Now get the origin, which is in
  // spherical_coordinates, a child of the world.
  sdf::ElementPtr worldSDF = modelSDF->GetParent();
  sdf::ElementPtr sphericalCoordsSDF =
    worldSDF->GetElement("spherical_coordinates");
  bool foundSphericalCoords = false;
  while (sphericalCoordsSDF)
  {
    if (sphericalCoordsSDF->HasElement("latitude_deg") &&
        sphericalCoordsSDF->HasElement("longitude_deg"))
    {
      // Offset the search borders by the origin.
      this->searchMinLatitude +=
        sphericalCoordsSDF->GetElement("latitude_deg")->Get<double>();
      this->searchMaxLatitude +=
        sphericalCoordsSDF->GetElement("latitude_deg")->Get<double>();
      this->searchMinLongitude +=
        sphericalCoordsSDF->GetElement("longitude_deg")->Get<double>();
      this->searchMaxLongitude +=
        sphericalCoordsSDF->GetElement("longitude_deg")->Get<double>();
      foundSphericalCoords = true;
      break;
    }
    sphericalCoordsSDF =
      sphericalCoordsSDF->GetNextElement("spherical_coordinates");
  }

  if (!foundSwarmSearchArea || !foundSphericalCoords)
  {
    gzwarn << "No spherical_coordinates and/or swarm_search_area tags found. "
              "Search area will be undefined." << std::endl;
  }

  const std::string kBrokerIncomingTopic = "/swarm/broker/incoming";
  if (!this->node.Advertise(kBrokerIncomingTopic))
  {
    gzerr << "[" << this->Host() << "] RobotPlugin::Load(): Error "
          << "trying to advertise topic [" << kBrokerIncomingTopic << "]\n";
  }

  // Subscribe to the topic for receiving neighbor updates.
  const std::string kNeighborUpdatesTopic =
      "/swarm/" + this->Host() + "/neighbors";
  this->node.Subscribe(
      kNeighborUpdatesTopic, &RobotPlugin::OnNeighborsReceived, this);

  this->AdjustPose();

  // Call the Load() method from the derived plugin.
  this->Load(_sdf);

  // This is debug code that can be used to render markers in Gazebo. It
  // requires a version of gazebo with visual markers.
  // this->gzNode = gazebo::transport::NodePtr(new gazebo::transport::Node());
  // this->gzNode->Init();
  // this->markerPub =
  // this->gzNode->Advertise<gazebo::msgs::Marker>("~/marker");
  // END DEBUG CODE

  // Get all the model names, and add every name expect this->model to
  // a list. This list is used to compute false positives in the image
  // data
  for (auto const &worldModel : this->world->GetModels())
  {
    if (worldModel->GetName() != this->model->GetName() &&
        worldModel->GetName() != "ground_plane")
    {
      this->modelNames.push_back(worldModel->GetName());
    }
  }

  // Listen to the update event broadcasted every simulation iteration.
  this->updateConnection = gazebo::event::Events::ConnectWorldUpdateBegin(
      std::bind(&RobotPlugin::Loop, this, std::placeholders::_1));
}

//////////////////////////////////////////////////
void RobotPlugin::OnMsgReceived(const std::string &/*_topic*/,
    const msgs::Datagram &_msg)
{
  const std::string topic = "/swarm/" + _msg.dst_address() + "/" +
      std::to_string(_msg.dst_port());

  if (this->callbacks.find(topic) == this->callbacks.end())
  {
    gzerr << "[" << this->Host() << "] RobotPlugin::OnMsgReceived(): "
          << "Address [" << topic << "] not found" << std::endl;
    return;
  }

  // Ignore if the address of this robot was not a neighbor of the sender.
  bool visible = false;
  for (auto i = 0; i < _msg.recipients().size(); ++i)
  {
    if (_msg.recipients(i) == this->Host())
    {
      visible = true;
      break;
    }
  }

  if (visible)
  {
    // Run the user callback.
    auto const &userCallback = this->callbacks[topic];
    userCallback(_msg.src_address(), _msg.dst_address(),
                 _msg.dst_port(), _msg.data());
  }
}

//////////////////////////////////////////////////
void RobotPlugin::OnNeighborsReceived(const std::string &/*_topic*/,
    const msgs::Neighbor_V &_msg)
{
  std::lock_guard<std::mutex> lock(this->mutex);
  this->neighbors.clear();
  this->neighborProbabilities.clear();
  for (auto i = 0; i < _msg.neighbors().size(); ++i)
  {
    if (_msg.neighbors(i) != this->Host())
      this->neighbors.push_back(_msg.neighbors(i));
  }
}

//////////////////////////////////////////////////
RobotPlugin::VehicleType RobotPlugin::Type() const
{
  return this->type;
}

//////////////////////////////////////////////////
std::string RobotPlugin::Name() const
{
  return this->model->GetName();
}

//////////////////////////////////////////////////
void RobotPlugin::TerrainLookup(const ignition::math::Vector3d &_pos,
    ignition::math::Vector3d &_terrainPos,
    ignition::math::Vector3d &_norm) const
{
  // The robot position in the coordinate frame of the terrain
  ignition::math::Vector3d robotPos(
      (this->terrainSize.X() * 0.5 + _pos.X()) / this->terrainScaling.X(),
      (this->terrainSize.Y() * 0.5 - _pos.Y()) / this->terrainScaling.Y(), 0);

  // Three vertices that define the triangle on which the vehicle rests
  // The first vertex is closest point on the terrain
  ignition::math::Vector3d v1(std::round(robotPos.X()),
      std::round(robotPos.Y()), 0);
  ignition::math::Vector3d v2 = v1;
  ignition::math::Vector3d v3 = v1;

  // The second and third vertices are chosen based on how OGRE layouts
  // the triangle strip.
  if (static_cast<int>(v1.X()) == static_cast<int>(std::ceil(robotPos.X())) &&
      static_cast<int>(v1.Y()) == static_cast<int>(std::ceil(robotPos.Y())))
  {
    if (static_cast<int>(v1.Y()) % 2 == 0)
    {
      v2.Y(v1.Y()-1);
      v3.X(v1.X()-1);
    }
    else
    {
      ignition::math::Vector3d b(v1.X()-1, v1.Y(), 0);
      ignition::math::Vector3d c(v1.X(), v1.Y()-1, 0);
      if (robotPos.Distance(b) < robotPos.Distance(c))
      {
        v3 = b;
        v2.X(v1.X()-1);
        v2.Y(v1.Y()-1);
      }
      else
      {
        v2 = c;
        v3.X(v1.X()-1);
        v3.Y(v1.Y()-1);
      }
    }
  }
  else if (static_cast<int>(v1.X()) ==
      static_cast<int>(std::floor(robotPos.X())) &&
      static_cast<int>(v1.Y()) == static_cast<int>(std::ceil(robotPos.Y())))
  {
    if (static_cast<int>(v1.Y()) % 2 == 0)
    {
      ignition::math::Vector3d b(v1.X()+1, v1.Y(), 0);
      ignition::math::Vector3d c(v1.X(), v1.Y()-1, 0);
      if (robotPos.Distance(b) < robotPos.Distance(c))
      {
        v2 = b;
        v3.X(v1.X()+1);
        v3.Y(v1.Y()-1);
      }
      else
      {
        v3 = c;
        v2.X(v1.X()+1);
        v2.Y(v1.Y()-1);
      }
    }
    else
    {
      v2.X(v1.X()+1);
      v3.Y(v1.Y()-1);
    }
  }
  else if (static_cast<int>(v1.X()) ==
      static_cast<int>(std::floor(robotPos.X())) &&
      static_cast<int>(v1.Y()) == static_cast<int>(std::floor(robotPos.Y())))
  {
    if (static_cast<int>(v1.Y()) % 2 == 0)
    {
      ignition::math::Vector3d b(v1.X()+1, v1.Y(), 0);
      ignition::math::Vector3d c(v1.X(), v1.Y()+1, 0);
      if (robotPos.Distance(b) < robotPos.Distance(c))
      {
        v2.X(v1.X()+1);
        v2.Y(v1.Y()+1);
        v3 = b;
      }
      else
      {
        v2 = c;
        v3.X(v1.X()+1);
        v3.Y(v1.Y()+1);
      }
    }
    else
    {
      v2.Y(v1.Y()+1);
      v3.X(v1.X()+1);
    }
  }
  else
  {
    if (static_cast<int>(v1.Y()) % 2 == 0)
    {
      v2.X() -= 1;
      v3.Y() += 1;
    }
    else
    {
      ignition::math::Vector3d b(v1.X()-1, v1.Y(), 0);
      ignition::math::Vector3d c(v1.X(), v1.Y()+1, 0);
      if (robotPos.Distance(b) < robotPos.Distance(c))
      {
        v2 = b;
        v3.X(v1.X()-1);
        v3.Y(v1.Y()+1);
      }
      else
      {
        v2.X(v1.X()-1);
        v2.Y(v1.Y()+1);
        v3 = c;
      }
    }
  }

  // Get the height at each vertex
  v1.Z(this->terrain->GetHeight(v1.X(), v1.Y()));
  v2.Z(this->terrain->GetHeight(v2.X(), v2.Y()));
  v3.Z(this->terrain->GetHeight(v3.X(), v3.Y()));

  // Display a marker that highlights the vertices currently used to
  // compute the vehicles height. This is debug code that is very useful
  // but it requires a version of gazebo with visual markers.
  //
  // gazebo::msgs::Marker markerMsg;
  // markerMsg.set_layer("default");
  // markerMsg.set_id(0);
  // markerMsg.set_action(gazebo::msgs::Marker::MODIFY);
  // markerMsg.set_type(gazebo::msgs::Marker::LINE_STRIP);


  // v1a.Z() += 0.1;
  // v2a.Z() += 0.1;
  // v3a.Z() += 0.1;
  // gazebo::msgs::Set(markerMsg.add_point(), v1a);
  // gazebo::msgs::Set(markerMsg.add_point(), v2a);
  // gazebo::msgs::Set(markerMsg.add_point(), v3a);
  // if (this->markerPub)
  //   this->markerPub->Publish(markerMsg);
  // END DEBUG CODE

  ignition::math::Vector3d v1a = v1;
  ignition::math::Vector3d v2a = v2;
  ignition::math::Vector3d v3a = v3;
  v1a.X(v1a.X()*this->terrainScaling.X() - this->terrainSize.X()*0.5);
  v1a.Y(this->terrainSize.Y()*0.5 - v1a.Y()*this->terrainScaling.Y());

  v2a.X(v2a.X()*this->terrainScaling.X() - this->terrainSize.X()*0.5);
  v2a.Y(this->terrainSize.Y()*0.5 - v2a.Y()*this->terrainScaling.Y());

  v3a.X(v3a.X()*this->terrainScaling.X() - this->terrainSize.X()*0.5);
  v3a.Y(this->terrainSize.Y()*0.5 - v3a.Y()*this->terrainScaling.Y());

  _norm = ignition::math::Vector3d::Normal(v1a, v2a, v3a);

  // Triangle normal
  ignition::math::Vector3d norm = ignition::math::Vector3d::Normal(v1, v2, v3);

  // Ray direction to intersect with triangle
  ignition::math::Vector3d rayDir(0, 0, -1);

  // Ray start point
  ignition::math::Vector3d rayPt(robotPos.X(), robotPos.Y(), 1000);

  // Distance from ray start to triangle intersection
  double intersection = -norm.Dot(rayPt - v1) / norm.Dot(rayDir);

  // Height of the terrain
  _terrainPos = rayPt + intersection * rayDir;
}

/////////////////////////////////////////////////
void RobotPlugin::UpdateBattery()
{
  if (this->model->GetName() == "boo")
    return;

  double distToBOO = IGN_DBL_MAX;

  if (this->boo)
  {
    distToBOO = this->model->GetWorldPose().pos.Distance(
        this->boo->GetWorldPose().pos);
  }

  // Check to see if the robot is in a recharge state:
  //    - Near the BOO
  //    - Not moving
  if (distToBOO < this->booRechargeDistance &&
      this->linearVelocityNoNoise == ignition::math::Vector3d::Zero &&
      this->angularVelocityNoNoise == ignition::math::Vector3d::Zero)
  {
    // The amount of the capacity recharged.
    double mAhRecharged = (this->consumption * (this->consumptionFactor*4) *
        (this->world->GetPhysicsEngine()->GetMaxStepSize() / 3600.0));

    this->capacity = std::min(this->capacity + mAhRecharged,
                              this->startCapacity);
  }
  else
  {
    // The amount of the capacity consumed.
    double mAhConsumed = (this->consumption * this->consumptionFactor *
        (this->world->GetPhysicsEngine()->GetMaxStepSize() / 3600.0));

    this->capacity = std::max(0.0, this->capacity - mAhConsumed);
  }
}

/////////////////////////////////////////////////
double RobotPlugin::BatteryStartCapacity() const
{
  return this->startCapacity;
}

/////////////////////////////////////////////////
double RobotPlugin::BatteryCapacity() const
{
  return this->capacity;
}

/////////////////////////////////////////////////
double RobotPlugin::BatteryConsumption() const
{
  return this->consumption;
}

/////////////////////////////////////////////////
double RobotPlugin::BatteryConsumptionFactor() const
{
  return this->consumptionFactor;
}

/////////////////////////////////////////////////
double RobotPlugin::ExpectedBatteryLife() const
{
  return ((this->capacity / this->consumption) * this->consumptionFactor) *
    3600;
}

/////////////////////////////////////////////////
ignition::math::Pose3d RobotPlugin::CameraToWorld(
  const ignition::math::Pose3d &_poseinCamera) const
{
  auto poseInWorld = _poseinCamera + this->model->GetWorldPose().Ign();
  return poseInWorld;
}<|MERGE_RESOLUTION|>--- conflicted
+++ resolved
@@ -174,14 +174,54 @@
   this->img.objects.clear();
   if (this->camera)
   {
+    ignition::math::Pose3d myPose = this->model->GetWorldPose().Ign();
     gazebo::msgs::LogicalCameraImage logicalImg = this->camera->Image();
+
+    // Process each object, and add noise
     for (auto const imgModel : logicalImg.model())
     {
       // Skip ground plane model
-      if (imgModel.name() != "ground_plane")
-      {
-        this->img.objects[imgModel.name()] =
-            gazebo::msgs::ConvertIgn(imgModel.pose());
+      if (imgModel.name() == "ground_plane")
+        continue;
+
+      // Pose of the detected model
+      ignition::math::Pose3d p = gazebo::msgs::ConvertIgn(imgModel.pose());
+
+      // Distance to the detected model
+      double dist = p.Pos().Distance(myPose.Pos());
+
+      // Normalized (to the camera's frustum) squared distance
+      double distSquaredNormalized = std::pow(dist, 2) /
+        std::pow(this->camera->Far(), 2);
+
+      // A percentage of the time we get a false negative
+      if (ignition::math::Rand::DblUniform(
+            this->cameraFalseNegativeProbMin,
+            this->cameraFalseNegativeProbMax) < distSquaredNormalized)
+      {
+        continue;
+      }
+
+      // Compute amount of possible position noise.
+      double posError = this->cameraMaxPositionError * distSquaredNormalized;
+
+      // Add noise to the position of the model.
+      p.Pos().X() += ignition::math::Rand::DblUniform(-posError, posError);
+      p.Pos().Y() += ignition::math::Rand::DblUniform(-posError, posError);
+      p.Pos().Z() += ignition::math::Rand::DblUniform(-posError, posError);
+
+      // A percentage of the time we get a false positive for the lost person,
+      if (ignition::math::Rand::DblUniform(
+            this->cameraFalsePositiveProbMin,
+            this->cameraFalsePositiveProbMax) < distSquaredNormalized)
+      {
+        // Randomly choose a model name
+        _img.objects[this->modelNames[
+          ignition::math::Rand::IntUniform(0, this->modelNames.size()-1)]] = p;
+      }
+      else
+      {
+        _img.objects[imgModel.name()] = p;
       }
     }
   }
@@ -351,62 +391,7 @@
     return false;
   }
 
-<<<<<<< HEAD
-  _img.objects.clear();
-
-  ignition::math::Pose3d myPose = this->model->GetWorldPose().Ign();
-
-  gazebo::msgs::LogicalCameraImage img = this->camera->Image();
-
-  for (auto const imgModel : img.model())
-  {
-    // Skip ground plane model
-    if (imgModel.name() == "ground_plane")
-      continue;
-
-    // Pose of the detected model
-    ignition::math::Pose3d p = gazebo::msgs::ConvertIgn(imgModel.pose());
-
-    // Distance to the detected model
-    double dist = p.Pos().Distance(myPose.Pos());
-
-    // Normalized (to the camera's frustum) squared distance
-    double distSquaredNormalized = std::pow(dist, 2) /
-                                  std::pow(this->camera->Far(), 2);
-
-    // A percentage of the time we get a false negative
-    if (ignition::math::Rand::DblUniform(
-          this->cameraFalseNegativeProbMin,
-          this->cameraFalseNegativeProbMax) < distSquaredNormalized)
-    {
-      continue;
-    }
-
-    // Compute amount of possible position noise.
-    double posError = this->cameraMaxPositionError * distSquaredNormalized;
-
-    // Add noise to the position of the model.
-    p.Pos().X() += ignition::math::Rand::DblUniform(-posError, posError);
-    p.Pos().Y() += ignition::math::Rand::DblUniform(-posError, posError);
-    p.Pos().Z() += ignition::math::Rand::DblUniform(-posError, posError);
-
-    // A percentage of the time we get a false positive for the lost person,
-    if (ignition::math::Rand::DblUniform(
-          this->cameraFalsePositiveProbMin,
-          this->cameraFalsePositiveProbMax) < distSquaredNormalized)
-    {
-      // Randomly choose a model name
-      _img.objects[this->modelNames[
-        ignition::math::Rand::IntUniform(0, this->modelNames.size()-1)]] = p;
-    }
-    else
-    {
-      _img.objects[imgModel.name()] = p;
-    }
-  }
-=======
   _img = this->img;
->>>>>>> 00fb6465
 
   return true;
 }
