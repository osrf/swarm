include (${project_cmake_dir}/Utils.cmake)

set (gazebo_visualize_sources 
)

set (common_sources ${common_sources}
  Common.cc
  Broker.cc
  Logger.cc
)

set (broker_plugin_sources
  BrokerPlugin.cc
  CommsModel.cc
)

set (robot_plugin_sources
  RobotPlugin.cc
)

set (lost_person_plugin_sources
  LostPersonPlugin.cc
)

set (lost_person_controller_sources
  LostPersonControllerPlugin.cc
)

set (boo_plugin_sources
  BooPlugin.cc
)

set (gtest_sources
  Broker_TEST.cc
  BrokerPlugin_TEST.cc
  Logger_TEST.cc
  RobotPlugin_TEST.cc
)

set_source_files_properties(${PROTO_SRC} ${PROTO_HEADER} PROPERTIES
                            GENERATED TRUE)
include_directories(${CMAKE_BINARY_DIR}/)
include_directories(${CMAKE_BINARY_DIR}/test/)

ign_build_tests(${gtest_sources})

# Create the libSwarmBrokerPlugin.so library.
ign_add_library(${PROJECT_LIB_BROKER_NAME}
                ${broker_plugin_sources}
                ${common_sources})
target_link_libraries(${PROJECT_LIB_BROKER_NAME}
                      ${PROJECT_LIB_MSGS_NAME}
                      ${PROTOBUF_LIBRARY}
                      ${IGNITION-TRANSPORT_LIBRARIES})
ign_install_library(${PROJECT_LIB_BROKER_NAME})

# Create the libSwarmRobotPlugin.so library.
ign_add_library(${PROJECT_LIB_ROBOT_NAME}
                ${robot_plugin_sources}
                ${common_sources})
target_link_libraries(${PROJECT_LIB_ROBOT_NAME}
                      ${PROJECT_LIB_MSGS_NAME}
                      ${PROTOBUF_LIBRARY}
                      ${IGNITION-TRANSPORT_LIBRARIES})
ign_install_library(${PROJECT_LIB_ROBOT_NAME})

# Create the libSwarmBooPlugin.so library.
ign_add_library(${PROJECT_LIB_BOO_NAME}
                ${boo_plugin_sources}
                ${common_sources})
target_link_libraries(${PROJECT_LIB_BOO_NAME}
                      ${PROJECT_LIB_ROBOT_NAME}
                      ${PROJECT_LIB_MSGS_NAME}
                      ${PROTOBUF_LIBRARY}
                      ${IGNITION-TRANSPORT_LIBRARIES})
ign_install_library(${PROJECT_LIB_BOO_NAME})

# Create the libSwarmLostPersonPlugin.so library.
ign_add_library(${PROJECT_LIB_LOST_PERSON_NAME} ${lost_person_plugin_sources})
target_link_libraries(${PROJECT_LIB_LOST_PERSON_NAME}
                      ${PROTOBUF_LIBRARY}
                      ${IGNITION-TRANSPORT_LIBRARIES})
ign_install_library(${PROJECT_LIB_LOST_PERSON_NAME})

<<<<<<< HEAD

ign_add_library(GazeboVisualizePlugin GazeboVisualizePlugin.cc)
target_link_libraries(GazeboVisualizePlugin 
  ${PROJECT_LIB_MSGS_NAME}
  ${PROTOBUF_LIBRARY}
  ${IGNITION-TRANSPORT_LIBRARIES})
ign_install_library(GazeboVisualizePlugin )
=======
# Create the libLostPersonControllerPlugin.so library.
ign_add_library(${PROJECT_LIB_LOST_PERSON_CONTROLLER_NAME} ${lost_person_controller_sources})
target_link_libraries(${PROJECT_LIB_LOST_PERSON_CONTROLLER_NAME}
                      ${PROJECT_LIB_LOST_PERSON_NAME}
                      ${PROTOBUF_LIBRARY}
                      ${IGNITION-TRANSPORT_LIBRARIES})
ign_install_library(${PROJECT_LIB_LOST_PERSON_CONTROLLER_NAME})
>>>>>>> d44d59d3
<|MERGE_RESOLUTION|>--- conflicted
+++ resolved
@@ -82,15 +82,6 @@
                       ${IGNITION-TRANSPORT_LIBRARIES})
 ign_install_library(${PROJECT_LIB_LOST_PERSON_NAME})
 
-<<<<<<< HEAD
-
-ign_add_library(GazeboVisualizePlugin GazeboVisualizePlugin.cc)
-target_link_libraries(GazeboVisualizePlugin 
-  ${PROJECT_LIB_MSGS_NAME}
-  ${PROTOBUF_LIBRARY}
-  ${IGNITION-TRANSPORT_LIBRARIES})
-ign_install_library(GazeboVisualizePlugin )
-=======
 # Create the libLostPersonControllerPlugin.so library.
 ign_add_library(${PROJECT_LIB_LOST_PERSON_CONTROLLER_NAME} ${lost_person_controller_sources})
 target_link_libraries(${PROJECT_LIB_LOST_PERSON_CONTROLLER_NAME}
@@ -98,4 +89,10 @@
                       ${PROTOBUF_LIBRARY}
                       ${IGNITION-TRANSPORT_LIBRARIES})
 ign_install_library(${PROJECT_LIB_LOST_PERSON_CONTROLLER_NAME})
->>>>>>> d44d59d3
+
+ign_add_library(GazeboVisualizePlugin GazeboVisualizePlugin.cc)
+target_link_libraries(GazeboVisualizePlugin 
+  ${PROJECT_LIB_MSGS_NAME}
+  ${PROTOBUF_LIBRARY}
+  ${IGNITION-TRANSPORT_LIBRARIES})
+ign_install_library(GazeboVisualizePlugin )